--- conflicted
+++ resolved
@@ -1,465 +1,354 @@
-import React, { useState, useEffect, useRef } from 'react';
-import { motion, AnimatePresence } from 'framer-motion';
-import { GlassCard } from '@/components/ui/GlassCard';
-import { AnimatedButton } from '@/components/ui/AnimatedButton';
-import { Input } from '@/components/ui/input';
-import { Button } from '@/components/ui/button';
-import { Label } from '@/components/ui/label';
-import { Switch } from '@/components/ui/switch';
-import { Textarea } from '@/components/ui/textarea';
-import {
-  Eye,
-  EyeOff,
-  Users,
-  UserPlus,
-  Settings,
-  Trash2,
-  Search,
-  Upload,
-  Image as ImageIcon,
-  Activity,
-  Bell,
-  MessageSquare,
-  RefreshCw,
-  Plus,
-  X,
-  Camera,
-  AlertTriangle,
-  CheckCircle,
-  Clock,
-  Archive,
-  FileText,
-  Calendar,
-  BarChart3,
-  Download,
-  Sparkles
-} from 'lucide-react';
-import { toast } from '@/hooks/use-toast';
-import useAuthStore from '@/store/authStore';
-<<<<<<< HEAD
-import api from '@/services/axiosConfig';
-import { optimizedPollingService } from '@/services/optimizedPollingService';
-import { io, Socket } from 'socket.io-client';
-=======
-import api from '@/services/axiosConfig';
-import whatsappService from '@/services/whatsappService';
-import {
-  GroupInfo,
-  GroupSelection,
-  GroupSummaryData,
-  DateRange,
-  DATE_RANGE_PRESETS
-} from '@/types/whatsappSummary';
->>>>>>> 7148f280
-
-interface PersonProfile {
-  _id: string;
-  name: string;
-  description?: string;
-  trainingImages: string[];
-  isActive: boolean;
-  createdAt: string;
-}
-
-interface GroupMonitor {
-  _id: string;
-  groupId: string;
-  groupName: string;
-  targetPersons: PersonProfile[];
-  isActive: boolean;
-  settings: {
-    notifyOnMatch: boolean;
-    saveAllImages: boolean;
-    confidenceThreshold: number;
-    autoReply: boolean;
-    replyMessage?: string;
-  };
-  statistics: {
-    totalMessages: number;
-    imagesProcessed: number;
-    personsDetected: number;
-    lastActivity?: string;
-  };
-  createdAt: string;
-  updatedAt: string;
-}
-
-interface FilteredImage {
-  _id: string;
-  messageId: string;
-  groupName: string;
-  senderName: string;
-  imageUrl: string;
-  originalCaption?: string;
-  detectedPersons: {
-    personName: string;
-    confidence: number;
-    boundingBox: {
-      x: number;
-      y: number;
-      width: number;
-      height: number;
-    };
-  }[];
-  processingDetails: {
-    facesDetected: number;
-    processingTime: number;
-    status: string;
-  };
-  isArchived: boolean;
-  tags: string[];
-  createdAt: string;
-}
-
-interface WhatsAppChat {
-  id: string;
-  name: string;
-  isGroup: boolean;
-  participantCount?: number;
-}
-
-const WhatsAppGroupMonitorPage: React.FC = () => {
-  const [personProfiles, setPersonProfiles] = useState<PersonProfile[]>([]);
-  const [groupMonitors, setGroupMonitors] = useState<GroupMonitor[]>([]);
-  const [filteredImages, setFilteredImages] = useState<FilteredImage[]>([]);
-  const [whatsAppGroups, setWhatsAppGroups] = useState<WhatsAppChat[]>([]);
-  const [loading, setLoading] = useState(true);
-  const [selectedView, setSelectedView] = useState<'persons' | 'monitors' | 'images' | 'summaries'>('persons');
-  
-  // Summary-related state
-  const [availableGroups, setAvailableGroups] = useState<GroupInfo[]>([]);
-  const [selectedGroups, setSelectedGroups] = useState<GroupSelection[]>([]);
-  const [selectedDateRange, setSelectedDateRange] = useState<DateRange>(
-    whatsappService.createDateRange('today')
-  );
-  const [customDateRange, setCustomDateRange] = useState<{ start: Date | null; end: Date | null }>({
-    start: null,
-    end: null
-  });
-  const [groupSummaries, setGroupSummaries] = useState<Map<string, GroupSummaryData>>(new Map());
-  const [loadingSummaries, setLoadingSummaries] = useState<Set<string>>(new Set());
-  const [showSummaryModal, setShowSummaryModal] = useState(false);
-  const [selectedSummary, setSelectedSummary] = useState<GroupSummaryData | null>(null);
-  
-  // Person Profile Form
-  const [showPersonForm, setShowPersonForm] = useState(false);
-  const [personForm, setPersonForm] = useState({
-    name: '',
-    description: '',
-    trainingImages: [] as string[]
-  });
-  const [uploadingImages, setUploadingImages] = useState(false);
-  
-  // Group Monitor Form
-  const [showMonitorForm, setShowMonitorForm] = useState(false);
-  const [monitorForm, setMonitorForm] = useState({
-    groupId: '',
-    groupName: '',
-    targetPersons: [] as string[],
-    settings: {
-      notifyOnMatch: true,
-      saveAllImages: false,
-      confidenceThreshold: 0.7,
-      autoReply: false,
-      replyMessage: ''
-    }
-  });
-  
-  // Filters and search
-  const [searchTerm, setSearchTerm] = useState('');
-  const [selectedPersonFilter, setSelectedPersonFilter] = useState<string>('');
-  const [selectedGroupFilter, setSelectedGroupFilter] = useState<string>('');
-  
-  const fileInputRef = useRef<HTMLInputElement>(null);
-  const { isAuthenticated, token } = useAuthStore();
-
-  // Optional: Socket.IO real-time updates (with polling fallback)
-  const [socket, setSocket] = useState<Socket | null>(null);
-  const [isSocketConnected, setIsSocketConnected] = useState(false);
-
-  useEffect(() => {
-    if (!isAuthenticated) {
-      if (socket) {
-        socket.disconnect();
-        setSocket(null);
-      }
-      setIsSocketConnected(false);
-      return;
-    }
-
-    const SOCKET_SERVER_URL = import.meta.env.VITE_BACKEND_ROOT_URL || window.location.origin;
-    const newSocket = io(SOCKET_SERVER_URL, {
-      auth: token ? { token } : undefined,
-      autoConnect: true,
-      reconnection: true,
-      reconnectionAttempts: 5,
-      reconnectionDelay: 2000,
-      timeout: 10000,
-      transports: ['websocket', 'polling']
-    });
-
-    setSocket(newSocket);
-
-    newSocket.on('connect', () => setIsSocketConnected(true));
-    newSocket.on('disconnect', () => setIsSocketConnected(false));
-
-    // Preferred consolidated payload
-    newSocket.on('group-monitor:update', (data: any) => {
-      try {
-        if (Array.isArray(data?.monitors)) setGroupMonitors(data.monitors);
-        if (Array.isArray(data?.images)) setFilteredImages(data.images);
-      } catch (e) {
-        console.error('[Group Monitor Socket] Failed to apply update:', e);
-      }
-    });
-
-    // Backward-compatible discrete events
-    newSocket.on('group-monitor:monitors', (monitors: any[]) => {
-      if (Array.isArray(monitors)) setGroupMonitors(monitors);
-    });
-    newSocket.on('group-monitor:images', (images: any[]) => {
-      if (Array.isArray(images)) setFilteredImages(images);
-    });
-    newSocket.on('group-monitor:image_added', (image: any) => {
-      if (image && image._id) {
-        setFilteredImages(prev => [image, ...prev]);
-      }
-    });
-
-    return () => {
-      newSocket.off('group-monitor:update');
-      newSocket.off('group-monitor:monitors');
-      newSocket.off('group-monitor:images');
-      newSocket.off('group-monitor:image_added');
-      newSocket.disconnect();
-    };
-  }, [isAuthenticated, token]);
-
-  // Keep group monitors and filtered images fresh with optimized polling
-  useEffect(() => {
-    if (!isAuthenticated) {
-      optimizedPollingService.stopPolling('group-monitor-refresh');
-      return;
-    }
-
-    optimizedPollingService.startPolling(
-      'group-monitor-refresh',
-      async () => {
-        const [monitorsRes, imagesRes] = await Promise.all([
-          api.get('/group-monitor/monitors'),
-          api.get('/group-monitor/filtered-images')
-        ]);
-        return {
-          monitors: monitorsRes?.data?.data || [],
-          images: imagesRes?.data?.data || []
-        };
-      },
-      (result) => {
-        try {
-          if (Array.isArray(result?.monitors)) setGroupMonitors(result.monitors);
-          if (Array.isArray(result?.images)) setFilteredImages(result.images);
-        } catch (e) {
-          console.error('[Group Monitor Polling] Failed to apply results:', e);
-        }
-      },
-      (error) => {
-        console.warn('[Group Monitor Polling] Error:', error?.message || error);
-      },
-      {
-        baseInterval: 30000,
-        maxInterval: 300000,
-        enableAdaptivePolling: true,
-        enableCircuitBreaker: true
-      }
-    );
-
-    return () => {
-      optimizedPollingService.stopPolling('group-monitor-refresh');
-    };
-  }, [isAuthenticated]);
-
-  // Helper function to convert relative URLs to absolute URLs
-  const getAbsoluteImageUrl = (url: string): string => {
-    if (!url) return '';
-    if (url.startsWith('http')) return url;
-    const baseUrl = import.meta.env.VITE_API_BASE_URL || 'http://localhost:3000';
-    return `${baseUrl}${url}`;
-  };
-
-  useEffect(() => {
-    if (isAuthenticated) {
-      fetchAllData();
-    }
-  }, [isAuthenticated]);
-
-  useEffect(() => {
-    if (selectedView === 'summaries' && availableGroups.length === 0) {
-      fetchAvailableGroups();
-    }
-  }, [selectedView]);
-
-  const fetchAllData = async () => {
-    setLoading(true);
-    try {
-      await Promise.all([
-        fetchPersonProfiles(),
-        fetchGroupMonitors(),
-        fetchFilteredImages(),
-        fetchWhatsAppGroups()
-      ]);
-    } catch (error) {
-      console.error('Error fetching data:', error);
-      toast({
-        title: "Error",
-        description: "Failed to load data",
-        variant: "destructive",
-      });
-    } finally {
-      setLoading(false);
-    }
-  };
-
-  const fetchAvailableGroups = async () => {
-    try {
-      const groups = await whatsappService.getAvailableGroups();
-      setAvailableGroups(groups);
-      
-      // Initialize selected groups state
-      const groupSelections: GroupSelection[] = groups.map(group => ({
-        ...group,
-        isSelected: false
-      }));
-      setSelectedGroups(groupSelections);
-    } catch (error) {
-      console.error('Error fetching available groups:', error);
-      toast({
-        title: "Error",
-        description: "Failed to load WhatsApp groups for summaries",
-        variant: "destructive",
-      });
-    }
-  };
-
-  const fetchPersonProfiles = async () => {
-    try {
-      const response = await api.get('/group-monitor/persons');
-      if (response.data.success) {
-        setPersonProfiles(response.data.data);
-      }
-    } catch (error) {
-      console.error('Error fetching person profiles:', error);
-    }
-  };
-
-  const fetchGroupMonitors = async () => {
-    try {
-      const response = await api.get('/group-monitor/monitors');
-      if (response.data.success) {
-        setGroupMonitors(response.data.data);
-      }
-    } catch (error) {
-      console.error('Error fetching group monitors:', error);
-    }
-  };
-
-  const fetchFilteredImages = async () => {
-    try {
-      const response = await api.get('/group-monitor/filtered-images');
-      if (response.data.success) {
-        setFilteredImages(response.data.data);
-      }
-    } catch (error) {
-      console.error('Error fetching filtered images:', error);
-    }
-  };
-
-  const fetchWhatsAppGroups = async () => {
-    try {
-      const response = await api.get('/whatsapp/groups');
-      if (response.data.success) {
-        setWhatsAppGroups(response.data.data.filter((group: WhatsAppChat) => group.isGroup));
-      }
-    } catch (error) {
-      console.error('Error fetching WhatsApp groups:', error);
-    }
-  };
-
-  const handleImageUpload = async (files: FileList) => {
-    if (files.length === 0) return;
-
-    setUploadingImages(true);
-    try {
-      const uploadPromises = Array.from(files).map(async (file) => {
-        const formData = new FormData();
-        formData.append('image', file);
-        
-        const response = await api.post('/media/upload', formData, {
-          headers: { 'Content-Type': 'multipart/form-data' }
-        });
-        
-        if (response.data.success) {
-          // Convert relative URL to absolute URL
-          const baseUrl = import.meta.env.VITE_API_BASE_URL || 'http://localhost:3000';
-          const relativeUrl = response.data.data.url;
-          const absoluteUrl = relativeUrl.startsWith('http') ? relativeUrl : `${baseUrl}${relativeUrl}`;
-          return absoluteUrl;
-        }
-        throw new Error('Upload failed');
-      });
-
-      const uploadedUrls = await Promise.all(uploadPromises);
-      setPersonForm(prev => ({
-        ...prev,
-        trainingImages: [...prev.trainingImages, ...uploadedUrls]
-      }));
-
-      toast({
-        title: "Success",
-        description: `${uploadedUrls.length} image(s) uploaded successfully`,
-      });
-    } catch (error) {
-      console.error('Error uploading images:', error);
-      toast({
-        title: "Error",
-        description: "Failed to upload images",
-        variant: "destructive",
-      });
-    } finally {
-      setUploadingImages(false);
-    }
-  };
-
-  const createPersonProfile = async () => {
-    if (!personForm.name.trim() || personForm.trainingImages.length === 0) {
-      toast({
-        title: "Validation Error",
-        description: "Please provide a name and at least one training image",
-        variant: "destructive",
-      });
-      return;
-    }
-
-    try {
-      const response = await api.post('/group-monitor/persons', personForm);
-      if (response.data.success) {
-        setPersonProfiles([...personProfiles, response.data.data]);
-        setPersonForm({ name: '', description: '', trainingImages: [] });
-        setShowPersonForm(false);
-        toast({
-          title: "Success",
-          description: "Person profile created successfully",
-        });
-      }
-    } catch (error: any) {
-      console.error('Error creating person profile:', error);
-      toast({
-        title: "Error",
-        description: error.response?.data?.error || "Failed to create person profile",
-        variant: "destructive",
-      });
-    }
-  };
-
+import React, { useState, useEffect, useRef } from 'react';
+import { motion, AnimatePresence } from 'framer-motion';
+import { GlassCard } from '@/components/ui/GlassCard';
+import { AnimatedButton } from '@/components/ui/AnimatedButton';
+import { Input } from '@/components/ui/input';
+import { Button } from '@/components/ui/button';
+import { Label } from '@/components/ui/label';
+import { Switch } from '@/components/ui/switch';
+import { Textarea } from '@/components/ui/textarea';
+import {
+  Eye,
+  EyeOff,
+  Users,
+  UserPlus,
+  Settings,
+  Trash2,
+  Search,
+  Upload,
+  Image as ImageIcon,
+  Activity,
+  Bell,
+  MessageSquare,
+  RefreshCw,
+  Plus,
+  X,
+  Camera,
+  AlertTriangle,
+  CheckCircle,
+  Clock,
+  Archive,
+  FileText,
+  Calendar,
+  BarChart3,
+  Download,
+  Sparkles
+} from 'lucide-react';
+import { toast } from '@/hooks/use-toast';
+import useAuthStore from '@/store/authStore';
+import api from '@/services/axiosConfig';
+import whatsappService from '@/services/whatsappService';
+import {
+  GroupInfo,
+  GroupSelection,
+  GroupSummaryData,
+  DateRange,
+  DATE_RANGE_PRESETS
+} from '@/types/whatsappSummary';
+
+interface PersonProfile {
+  _id: string;
+  name: string;
+  description?: string;
+  trainingImages: string[];
+  isActive: boolean;
+  createdAt: string;
+}
+
+interface GroupMonitor {
+  _id: string;
+  groupId: string;
+  groupName: string;
+  targetPersons: PersonProfile[];
+  isActive: boolean;
+  settings: {
+    notifyOnMatch: boolean;
+    saveAllImages: boolean;
+    confidenceThreshold: number;
+    autoReply: boolean;
+    replyMessage?: string;
+  };
+  statistics: {
+    totalMessages: number;
+    imagesProcessed: number;
+    personsDetected: number;
+    lastActivity?: string;
+  };
+  createdAt: string;
+  updatedAt: string;
+}
+
+interface FilteredImage {
+  _id: string;
+  messageId: string;
+  groupName: string;
+  senderName: string;
+  imageUrl: string;
+  originalCaption?: string;
+  detectedPersons: {
+    personName: string;
+    confidence: number;
+    boundingBox: {
+      x: number;
+      y: number;
+      width: number;
+      height: number;
+    };
+  }[];
+  processingDetails: {
+    facesDetected: number;
+    processingTime: number;
+    status: string;
+  };
+  isArchived: boolean;
+  tags: string[];
+  createdAt: string;
+}
+
+interface WhatsAppChat {
+  id: string;
+  name: string;
+  isGroup: boolean;
+  participantCount?: number;
+}
+
+const WhatsAppGroupMonitorPage: React.FC = () => {
+  const [personProfiles, setPersonProfiles] = useState<PersonProfile[]>([]);
+  const [groupMonitors, setGroupMonitors] = useState<GroupMonitor[]>([]);
+  const [filteredImages, setFilteredImages] = useState<FilteredImage[]>([]);
+  const [whatsAppGroups, setWhatsAppGroups] = useState<WhatsAppChat[]>([]);
+  const [loading, setLoading] = useState(true);
+  const [selectedView, setSelectedView] = useState<'persons' | 'monitors' | 'images' | 'summaries'>('persons');
+  
+  // Summary-related state
+  const [availableGroups, setAvailableGroups] = useState<GroupInfo[]>([]);
+  const [selectedGroups, setSelectedGroups] = useState<GroupSelection[]>([]);
+  const [selectedDateRange, setSelectedDateRange] = useState<DateRange>(
+    whatsappService.createDateRange('today')
+  );
+  const [customDateRange, setCustomDateRange] = useState<{ start: Date | null; end: Date | null }>({
+    start: null,
+    end: null
+  });
+  const [groupSummaries, setGroupSummaries] = useState<Map<string, GroupSummaryData>>(new Map());
+  const [loadingSummaries, setLoadingSummaries] = useState<Set<string>>(new Set());
+  const [showSummaryModal, setShowSummaryModal] = useState(false);
+  const [selectedSummary, setSelectedSummary] = useState<GroupSummaryData | null>(null);
+  
+  // Person Profile Form
+  const [showPersonForm, setShowPersonForm] = useState(false);
+  const [personForm, setPersonForm] = useState({
+    name: '',
+    description: '',
+    trainingImages: [] as string[]
+  });
+  const [uploadingImages, setUploadingImages] = useState(false);
+  
+  // Group Monitor Form
+  const [showMonitorForm, setShowMonitorForm] = useState(false);
+  const [monitorForm, setMonitorForm] = useState({
+    groupId: '',
+    groupName: '',
+    targetPersons: [] as string[],
+    settings: {
+      notifyOnMatch: true,
+      saveAllImages: false,
+      confidenceThreshold: 0.7,
+      autoReply: false,
+      replyMessage: ''
+    }
+  });
+  
+  // Filters and search
+  const [searchTerm, setSearchTerm] = useState('');
+  const [selectedPersonFilter, setSelectedPersonFilter] = useState<string>('');
+  const [selectedGroupFilter, setSelectedGroupFilter] = useState<string>('');
+  
+  const fileInputRef = useRef<HTMLInputElement>(null);
+  const { isAuthenticated } = useAuthStore();
+
+  // Helper function to convert relative URLs to absolute URLs
+  const getAbsoluteImageUrl = (url: string): string => {
+    if (!url) return '';
+    if (url.startsWith('http')) return url;
+    const baseUrl = import.meta.env.VITE_API_BASE_URL || 'http://localhost:3000';
+    return `${baseUrl}${url}`;
+  };
+
+  useEffect(() => {
+    if (isAuthenticated) {
+      fetchAllData();
+    }
+  }, [isAuthenticated]);
+
+  useEffect(() => {
+    if (selectedView === 'summaries' && availableGroups.length === 0) {
+      fetchAvailableGroups();
+    }
+  }, [selectedView]);
+
+  const fetchAllData = async () => {
+    setLoading(true);
+    try {
+      await Promise.all([
+        fetchPersonProfiles(),
+        fetchGroupMonitors(),
+        fetchFilteredImages(),
+        fetchWhatsAppGroups()
+      ]);
+    } catch (error) {
+      console.error('Error fetching data:', error);
+      toast({
+        title: "Error",
+        description: "Failed to load data",
+        variant: "destructive",
+      });
+    } finally {
+      setLoading(false);
+    }
+  };
+
+  const fetchAvailableGroups = async () => {
+    try {
+      const groups = await whatsappService.getAvailableGroups();
+      setAvailableGroups(groups);
+      
+      // Initialize selected groups state
+      const groupSelections: GroupSelection[] = groups.map(group => ({
+        ...group,
+        isSelected: false
+      }));
+      setSelectedGroups(groupSelections);
+    } catch (error) {
+      console.error('Error fetching available groups:', error);
+      toast({
+        title: "Error",
+        description: "Failed to load WhatsApp groups for summaries",
+        variant: "destructive",
+      });
+    }
+  };
+
+  const fetchPersonProfiles = async () => {
+    try {
+      const response = await api.get('/group-monitor/persons');
+      if (response.data.success) {
+        setPersonProfiles(response.data.data);
+      }
+    } catch (error) {
+      console.error('Error fetching person profiles:', error);
+    }
+  };
+
+  const fetchGroupMonitors = async () => {
+    try {
+      const response = await api.get('/group-monitor/monitors');
+      if (response.data.success) {
+        setGroupMonitors(response.data.data);
+      }
+    } catch (error) {
+      console.error('Error fetching group monitors:', error);
+    }
+  };
+
+  const fetchFilteredImages = async () => {
+    try {
+      const response = await api.get('/group-monitor/filtered-images');
+      if (response.data.success) {
+        setFilteredImages(response.data.data);
+      }
+    } catch (error) {
+      console.error('Error fetching filtered images:', error);
+    }
+  };
+
+  const fetchWhatsAppGroups = async () => {
+    try {
+      const response = await api.get('/whatsapp/groups');
+      if (response.data.success) {
+        setWhatsAppGroups(response.data.data.filter((group: WhatsAppChat) => group.isGroup));
+      }
+    } catch (error) {
+      console.error('Error fetching WhatsApp groups:', error);
+    }
+  };
+
+  const handleImageUpload = async (files: FileList) => {
+    if (files.length === 0) return;
+
+    setUploadingImages(true);
+    try {
+      const uploadPromises = Array.from(files).map(async (file) => {
+        const formData = new FormData();
+        formData.append('image', file);
+        
+        const response = await api.post('/media/upload', formData, {
+          headers: { 'Content-Type': 'multipart/form-data' }
+        });
+        
+        if (response.data.success) {
+          // Convert relative URL to absolute URL
+          const baseUrl = import.meta.env.VITE_API_BASE_URL || 'http://localhost:3000';
+          const relativeUrl = response.data.data.url;
+          const absoluteUrl = relativeUrl.startsWith('http') ? relativeUrl : `${baseUrl}${relativeUrl}`;
+          return absoluteUrl;
+        }
+        throw new Error('Upload failed');
+      });
+
+      const uploadedUrls = await Promise.all(uploadPromises);
+      setPersonForm(prev => ({
+        ...prev,
+        trainingImages: [...prev.trainingImages, ...uploadedUrls]
+      }));
+
+      toast({
+        title: "Success",
+        description: `${uploadedUrls.length} image(s) uploaded successfully`,
+      });
+    } catch (error) {
+      console.error('Error uploading images:', error);
+      toast({
+        title: "Error",
+        description: "Failed to upload images",
+        variant: "destructive",
+      });
+    } finally {
+      setUploadingImages(false);
+    }
+  };
+
+  const createPersonProfile = async () => {
+    if (!personForm.name.trim() || personForm.trainingImages.length === 0) {
+      toast({
+        title: "Validation Error",
+        description: "Please provide a name and at least one training image",
+        variant: "destructive",
+      });
+      return;
+    }
+
+    try {
+      const response = await api.post('/group-monitor/persons', personForm);
+      if (response.data.success) {
+        setPersonProfiles([...personProfiles, response.data.data]);
+        setPersonForm({ name: '', description: '', trainingImages: [] });
+        setShowPersonForm(false);
+        toast({
+          title: "Success",
+          description: "Person profile created successfully",
+        });
+      }
+    } catch (error: any) {
+      console.error('Error creating person profile:', error);
+      toast({
+        title: "Error",
+        description: error.response?.data?.error || "Failed to create person profile",
+        variant: "destructive",
+      });
+    }
+  };
+
   const createGroupMonitor = async () => {
     // Derive group name from selected group if it's missing
     const selectedGroup = whatsAppGroups.find(g => String(g.id) === String(monitorForm.groupId));
@@ -532,204 +421,204 @@
       });
     }
   };
-
-  const toggleMonitor = async (monitorId: string, isActive: boolean) => {
-    try {
-      const response = await api.put(`/group-monitor/monitors/${monitorId}`, {
-        isActive: !isActive
-      });
-      if (response.data.success) {
-        setGroupMonitors(monitors =>
-          monitors.map(monitor =>
-            monitor._id === monitorId
-              ? { ...monitor, isActive: !isActive }
-              : monitor
-          )
-        );
-        toast({
-          title: "Success",
-          description: `Monitor ${!isActive ? 'activated' : 'deactivated'}`,
-        });
-      }
-    } catch (error: any) {
-      console.error('Error toggling monitor:', error);
-      toast({
-        title: "Error",
-        description: "Failed to update monitor",
-        variant: "destructive",
-      });
-    }
-  };
-
-  const deletePersonProfile = async (personId: string) => {
-    if (!confirm('Are you sure you want to delete this person profile?')) return;
-
-    try {
-      const response = await api.delete(`/group-monitor/persons/${personId}`);
-      if (response.data.success) {
-        setPersonProfiles(profiles => profiles.filter(p => p._id !== personId));
-        toast({
-          title: "Success",
-          description: "Person profile deleted successfully",
-        });
-      }
-    } catch (error: any) {
-      console.error('Error deleting person profile:', error);
-      toast({
-        title: "Error",
-        description: "Failed to delete person profile",
-        variant: "destructive",
-      });
-    }
-  };
-
-  const deleteGroupMonitor = async (monitorId: string) => {
-    if (!confirm('Are you sure you want to delete this group monitor?')) return;
-
-    try {
-      const response = await api.delete(`/group-monitor/monitors/${monitorId}`);
-      if (response.data.success) {
-        setGroupMonitors(monitors => monitors.filter(m => m._id !== monitorId));
-        toast({
-          title: "Success",
-          description: "Group monitor deleted successfully",
-        });
-      }
-    } catch (error: any) {
-      console.error('Error deleting group monitor:', error);
-      toast({
-        title: "Error",
-        description: "Failed to delete group monitor",
-        variant: "destructive",
-      });
-    }
-  };
-
-  const archiveImage = async (imageId: string) => {
-    try {
-      const response = await api.put(`/group-monitor/filtered-images/${imageId}/archive`);
-      if (response.data.success) {
-        setFilteredImages(images =>
-          images.map(img =>
-            img._id === imageId ? { ...img, isArchived: true } : img
-          )
-        );
-        toast({
-          title: "Success",
-          description: "Image archived",
-        });
-      }
-    } catch (error: any) {
-      console.error('Error archiving image:', error);
-      toast({
-        title: "Error",
-        description: "Failed to archive image",
-        variant: "destructive",
-      });
-    }
-  };
-
-  // Summary-related methods
-  const handleGroupSelection = (groupId: string) => {
-    setSelectedGroups(groups =>
-      groups.map(group =>
-        group.id === groupId ? { ...group, isSelected: !group.isSelected } : group
-      )
-    );
-  };
-
-  const handleDateRangeChange = (range: DateRange) => {
-    setSelectedDateRange(range);
-    if (range.type === 'custom') {
-      setCustomDateRange({
-        start: range.start,
-        end: range.end
-      });
-    }
-  };
-
-  const generateGroupSummary = async (groupId: string) => {
-    const group = selectedGroups.find(g => g.id === groupId);
-    if (!group) return;
-
-    setLoadingSummaries(prev => new Set([...prev, groupId]));
-    
-    try {
-      let dateToUse = selectedDateRange.start;
-      
-      // For custom range, use the start date
-      if (selectedDateRange.type === 'custom' && customDateRange.start) {
-        dateToUse = customDateRange.start;
-      }
-
-      const summary = await whatsappService.generateDailySummary({
-        groupId: group.id,
-        date: dateToUse.toISOString().split('T')[0], // YYYY-MM-DD format
-        timezone: whatsappService.getUserTimezone()
-      });
-
-      setGroupSummaries(prev => new Map(prev.set(groupId, summary)));
-      setSelectedSummary(summary);
-      setShowSummaryModal(true);
-
-      toast({
-        title: "Success",
-        description: `Summary generated for ${group.name}`,
-      });
-    } catch (error: any) {
-      console.error('Error generating summary:', error);
-      toast({
-        title: "Error",
-        description: `Failed to generate summary: ${error.message}`,
-        variant: "destructive",
-      });
-    } finally {
-      setLoadingSummaries(prev => {
-        const newSet = new Set(prev);
-        newSet.delete(groupId);
-        return newSet;
-      });
-    }
-  };
-
-  const generateTodaySummary = async (groupId: string) => {
-    const group = selectedGroups.find(g => g.id === groupId);
-    if (!group) return;
-
-    setLoadingSummaries(prev => new Set([...prev, groupId]));
-    
-    try {
-      const summary = await whatsappService.generateTodaySummary({
-        groupId: group.id,
-        timezone: whatsappService.getUserTimezone()
-      });
-
-      setGroupSummaries(prev => new Map(prev.set(groupId, summary)));
-      setSelectedSummary(summary);
-      setShowSummaryModal(true);
-
-      toast({
-        title: "Success",
-        description: `Today's summary generated for ${group.name}`,
-      });
-    } catch (error: any) {
-      console.error('Error generating today summary:', error);
-      toast({
-        title: "Error",
-        description: `Failed to generate today's summary: ${error.message}`,
-        variant: "destructive",
-      });
-    } finally {
-      setLoadingSummaries(prev => {
-        const newSet = new Set(prev);
-        newSet.delete(groupId);
-        return newSet;
-      });
-    }
-  };
-
-  const downloadSummary = (summary: GroupSummaryData) => {
-    const formatted = whatsappService.formatSummaryForDisplay(summary);
+
+  const toggleMonitor = async (monitorId: string, isActive: boolean) => {
+    try {
+      const response = await api.put(`/group-monitor/monitors/${monitorId}`, {
+        isActive: !isActive
+      });
+      if (response.data.success) {
+        setGroupMonitors(monitors =>
+          monitors.map(monitor =>
+            monitor._id === monitorId
+              ? { ...monitor, isActive: !isActive }
+              : monitor
+          )
+        );
+        toast({
+          title: "Success",
+          description: `Monitor ${!isActive ? 'activated' : 'deactivated'}`,
+        });
+      }
+    } catch (error: any) {
+      console.error('Error toggling monitor:', error);
+      toast({
+        title: "Error",
+        description: "Failed to update monitor",
+        variant: "destructive",
+      });
+    }
+  };
+
+  const deletePersonProfile = async (personId: string) => {
+    if (!confirm('Are you sure you want to delete this person profile?')) return;
+
+    try {
+      const response = await api.delete(`/group-monitor/persons/${personId}`);
+      if (response.data.success) {
+        setPersonProfiles(profiles => profiles.filter(p => p._id !== personId));
+        toast({
+          title: "Success",
+          description: "Person profile deleted successfully",
+        });
+      }
+    } catch (error: any) {
+      console.error('Error deleting person profile:', error);
+      toast({
+        title: "Error",
+        description: "Failed to delete person profile",
+        variant: "destructive",
+      });
+    }
+  };
+
+  const deleteGroupMonitor = async (monitorId: string) => {
+    if (!confirm('Are you sure you want to delete this group monitor?')) return;
+
+    try {
+      const response = await api.delete(`/group-monitor/monitors/${monitorId}`);
+      if (response.data.success) {
+        setGroupMonitors(monitors => monitors.filter(m => m._id !== monitorId));
+        toast({
+          title: "Success",
+          description: "Group monitor deleted successfully",
+        });
+      }
+    } catch (error: any) {
+      console.error('Error deleting group monitor:', error);
+      toast({
+        title: "Error",
+        description: "Failed to delete group monitor",
+        variant: "destructive",
+      });
+    }
+  };
+
+  const archiveImage = async (imageId: string) => {
+    try {
+      const response = await api.put(`/group-monitor/filtered-images/${imageId}/archive`);
+      if (response.data.success) {
+        setFilteredImages(images =>
+          images.map(img =>
+            img._id === imageId ? { ...img, isArchived: true } : img
+          )
+        );
+        toast({
+          title: "Success",
+          description: "Image archived",
+        });
+      }
+    } catch (error: any) {
+      console.error('Error archiving image:', error);
+      toast({
+        title: "Error",
+        description: "Failed to archive image",
+        variant: "destructive",
+      });
+    }
+  };
+
+  // Summary-related methods
+  const handleGroupSelection = (groupId: string) => {
+    setSelectedGroups(groups =>
+      groups.map(group =>
+        group.id === groupId ? { ...group, isSelected: !group.isSelected } : group
+      )
+    );
+  };
+
+  const handleDateRangeChange = (range: DateRange) => {
+    setSelectedDateRange(range);
+    if (range.type === 'custom') {
+      setCustomDateRange({
+        start: range.start,
+        end: range.end
+      });
+    }
+  };
+
+  const generateGroupSummary = async (groupId: string) => {
+    const group = selectedGroups.find(g => g.id === groupId);
+    if (!group) return;
+
+    setLoadingSummaries(prev => new Set([...prev, groupId]));
+    
+    try {
+      let dateToUse = selectedDateRange.start;
+      
+      // For custom range, use the start date
+      if (selectedDateRange.type === 'custom' && customDateRange.start) {
+        dateToUse = customDateRange.start;
+      }
+
+      const summary = await whatsappService.generateDailySummary({
+        groupId: group.id,
+        date: dateToUse.toISOString().split('T')[0], // YYYY-MM-DD format
+        timezone: whatsappService.getUserTimezone()
+      });
+
+      setGroupSummaries(prev => new Map(prev.set(groupId, summary)));
+      setSelectedSummary(summary);
+      setShowSummaryModal(true);
+
+      toast({
+        title: "Success",
+        description: `Summary generated for ${group.name}`,
+      });
+    } catch (error: any) {
+      console.error('Error generating summary:', error);
+      toast({
+        title: "Error",
+        description: `Failed to generate summary: ${error.message}`,
+        variant: "destructive",
+      });
+    } finally {
+      setLoadingSummaries(prev => {
+        const newSet = new Set(prev);
+        newSet.delete(groupId);
+        return newSet;
+      });
+    }
+  };
+
+  const generateTodaySummary = async (groupId: string) => {
+    const group = selectedGroups.find(g => g.id === groupId);
+    if (!group) return;
+
+    setLoadingSummaries(prev => new Set([...prev, groupId]));
+    
+    try {
+      const summary = await whatsappService.generateTodaySummary({
+        groupId: group.id,
+        timezone: whatsappService.getUserTimezone()
+      });
+
+      setGroupSummaries(prev => new Map(prev.set(groupId, summary)));
+      setSelectedSummary(summary);
+      setShowSummaryModal(true);
+
+      toast({
+        title: "Success",
+        description: `Today's summary generated for ${group.name}`,
+      });
+    } catch (error: any) {
+      console.error('Error generating today summary:', error);
+      toast({
+        title: "Error",
+        description: `Failed to generate today's summary: ${error.message}`,
+        variant: "destructive",
+      });
+    } finally {
+      setLoadingSummaries(prev => {
+        const newSet = new Set(prev);
+        newSet.delete(groupId);
+        return newSet;
+      });
+    }
+  };
+
+  const downloadSummary = (summary: GroupSummaryData) => {
+    const formatted = whatsappService.formatSummaryForDisplay(summary);
 // Add AI insights to downloaded summary
 let aiInsightsText = '';
 if (summary.aiInsights) {
@@ -772,130 +661,130 @@
 
 Generated on ${new Date().toLocaleString()}
 Processing time: ${summary.processingStats.processingTimeMs}ms`;
-
-    const blob = new Blob([content], { type: 'text/plain' });
-    const url = URL.createObjectURL(blob);
-    const a = document.createElement('a');
-    a.href = url;
-    a.download = `${summary.groupName}-summary-${summary.timeRange.start.toISOString().split('T')[0]}.txt`;
-    document.body.appendChild(a);
-    a.click();
-    document.body.removeChild(a);
-    URL.revokeObjectURL(url);
-  };
-
-  const filteredPersonProfiles = personProfiles.filter(person =>
-    person.name.toLowerCase().includes(searchTerm.toLowerCase())
-  );
-
-  const filteredGroupMonitors = groupMonitors.filter(monitor =>
-    monitor.groupName.toLowerCase().includes(searchTerm.toLowerCase())
-  );
-
-  const filteredImagesList = filteredImages.filter(image => {
-    const matchesSearch = image.groupName.toLowerCase().includes(searchTerm.toLowerCase()) ||
-                         image.senderName.toLowerCase().includes(searchTerm.toLowerCase());
-    const matchesPerson = !selectedPersonFilter || 
-                         image.detectedPersons.some(p => p.personName === selectedPersonFilter);
-    const matchesGroup = !selectedGroupFilter || image.groupName === selectedGroupFilter;
-    
-    return matchesSearch && matchesPerson && matchesGroup;
-  });
-
-  if (loading) {
-    return (
-      <div className="min-h-screen bg-gradient-to-br from-violet-900 via-blue-900 to-purple-900 p-6">
-        <div className="flex items-center justify-center min-h-full">
-          <GlassCard className="p-8 text-center">
-            <RefreshCw className="w-8 h-8 text-violet-300 animate-spin mx-auto mb-4" />
-            <p className="text-white">Loading WhatsApp Group Monitor...</p>
-          </GlassCard>
-        </div>
-      </div>
-    );
-  }
-
-  return (
-    <div className="min-h-screen bg-gradient-to-br from-violet-900 via-blue-900 to-purple-900 p-6">
-      <div className="max-w-7xl mx-auto">
-        <motion.div
-          initial={{ opacity: 0, y: -20 }}
-          animate={{ opacity: 1, y: 0 }}
-          className="mb-8"
-        >
-          <div className="flex items-center justify-between">
-            <div className="flex items-center gap-4">
-              <div className="flex items-center gap-3">
-                <Camera className="w-8 h-8 text-green-400" />
-                <h1 className="text-3xl font-bold text-white">WhatsApp Group Monitor</h1>
-              </div>
-            </div>
-            
-            <div className="flex items-center gap-3">
-              <AnimatedButton
-                onClick={fetchAllData}
-                variant="outline"
-                size="sm"
-                className="border-blue-400/30 text-blue-200 hover:bg-blue-500/10"
-              >
-                <RefreshCw className="w-4 h-4 mr-2" />
-                Refresh
-              </AnimatedButton>
-            </div>
-          </div>
-        </motion.div>
-
-        {/* Statistics Cards */}
-        <motion.div
-          initial={{ opacity: 0, y: 20 }}
-          animate={{ opacity: 1, y: 0 }}
-          className="grid grid-cols-1 md:grid-cols-4 gap-6 mb-8"
-        >
-          <GlassCard className="p-6">
-            <div className="flex items-center gap-3">
-              <UserPlus className="w-8 h-8 text-blue-400" />
-              <div>
-                <p className="text-sm text-blue-100/70">Registered Persons</p>
-                <p className="text-2xl font-bold text-white">{personProfiles.length}</p>
-              </div>
-            </div>
-          </GlassCard>
-          
-          <GlassCard className="p-6">
-            <div className="flex items-center gap-3">
-              <Eye className="w-8 h-8 text-green-400" />
-              <div>
-                <p className="text-sm text-blue-100/70">Active Monitors</p>
-                <p className="text-2xl font-bold text-white">
-                  {groupMonitors.filter(m => m.isActive).length}
-                </p>
-              </div>
-            </div>
-          </GlassCard>
-          
-          <GlassCard className="p-6">
-            <div className="flex items-center gap-3">
-              <ImageIcon className="w-8 h-8 text-purple-400" />
-              <div>
-                <p className="text-sm text-blue-100/70">Filtered Images</p>
-                <p className="text-2xl font-bold text-white">{filteredImages.length}</p>
-              </div>
-            </div>
-          </GlassCard>
-          
-          <GlassCard className="p-6">
-            <div className="flex items-center gap-3">
-              <Activity className="w-8 h-8 text-orange-400" />
-              <div>
-                <p className="text-sm text-blue-100/70">Total Detections</p>
-                <p className="text-2xl font-bold text-white">
-                  {groupMonitors.reduce((sum, m) => sum + m.statistics.personsDetected, 0)}
-                </p>
-              </div>
-            </div>
-          </GlassCard>
-        </motion.div>
-
+
+    const blob = new Blob([content], { type: 'text/plain' });
+    const url = URL.createObjectURL(blob);
+    const a = document.createElement('a');
+    a.href = url;
+    a.download = `${summary.groupName}-summary-${summary.timeRange.start.toISOString().split('T')[0]}.txt`;
+    document.body.appendChild(a);
+    a.click();
+    document.body.removeChild(a);
+    URL.revokeObjectURL(url);
+  };
+
+  const filteredPersonProfiles = personProfiles.filter(person =>
+    person.name.toLowerCase().includes(searchTerm.toLowerCase())
+  );
+
+  const filteredGroupMonitors = groupMonitors.filter(monitor =>
+    monitor.groupName.toLowerCase().includes(searchTerm.toLowerCase())
+  );
+
+  const filteredImagesList = filteredImages.filter(image => {
+    const matchesSearch = image.groupName.toLowerCase().includes(searchTerm.toLowerCase()) ||
+                         image.senderName.toLowerCase().includes(searchTerm.toLowerCase());
+    const matchesPerson = !selectedPersonFilter || 
+                         image.detectedPersons.some(p => p.personName === selectedPersonFilter);
+    const matchesGroup = !selectedGroupFilter || image.groupName === selectedGroupFilter;
+    
+    return matchesSearch && matchesPerson && matchesGroup;
+  });
+
+  if (loading) {
+    return (
+      <div className="min-h-screen bg-gradient-to-br from-violet-900 via-blue-900 to-purple-900 p-6">
+        <div className="flex items-center justify-center min-h-full">
+          <GlassCard className="p-8 text-center">
+            <RefreshCw className="w-8 h-8 text-violet-300 animate-spin mx-auto mb-4" />
+            <p className="text-white">Loading WhatsApp Group Monitor...</p>
+          </GlassCard>
+        </div>
+      </div>
+    );
+  }
+
+  return (
+    <div className="min-h-screen bg-gradient-to-br from-violet-900 via-blue-900 to-purple-900 p-6">
+      <div className="max-w-7xl mx-auto">
+        <motion.div
+          initial={{ opacity: 0, y: -20 }}
+          animate={{ opacity: 1, y: 0 }}
+          className="mb-8"
+        >
+          <div className="flex items-center justify-between">
+            <div className="flex items-center gap-4">
+              <div className="flex items-center gap-3">
+                <Camera className="w-8 h-8 text-green-400" />
+                <h1 className="text-3xl font-bold text-white">WhatsApp Group Monitor</h1>
+              </div>
+            </div>
+            
+            <div className="flex items-center gap-3">
+              <AnimatedButton
+                onClick={fetchAllData}
+                variant="outline"
+                size="sm"
+                className="border-blue-400/30 text-blue-200 hover:bg-blue-500/10"
+              >
+                <RefreshCw className="w-4 h-4 mr-2" />
+                Refresh
+              </AnimatedButton>
+            </div>
+          </div>
+        </motion.div>
+
+        {/* Statistics Cards */}
+        <motion.div
+          initial={{ opacity: 0, y: 20 }}
+          animate={{ opacity: 1, y: 0 }}
+          className="grid grid-cols-1 md:grid-cols-4 gap-6 mb-8"
+        >
+          <GlassCard className="p-6">
+            <div className="flex items-center gap-3">
+              <UserPlus className="w-8 h-8 text-blue-400" />
+              <div>
+                <p className="text-sm text-blue-100/70">Registered Persons</p>
+                <p className="text-2xl font-bold text-white">{personProfiles.length}</p>
+              </div>
+            </div>
+          </GlassCard>
+          
+          <GlassCard className="p-6">
+            <div className="flex items-center gap-3">
+              <Eye className="w-8 h-8 text-green-400" />
+              <div>
+                <p className="text-sm text-blue-100/70">Active Monitors</p>
+                <p className="text-2xl font-bold text-white">
+                  {groupMonitors.filter(m => m.isActive).length}
+                </p>
+              </div>
+            </div>
+          </GlassCard>
+          
+          <GlassCard className="p-6">
+            <div className="flex items-center gap-3">
+              <ImageIcon className="w-8 h-8 text-purple-400" />
+              <div>
+                <p className="text-sm text-blue-100/70">Filtered Images</p>
+                <p className="text-2xl font-bold text-white">{filteredImages.length}</p>
+              </div>
+            </div>
+          </GlassCard>
+          
+          <GlassCard className="p-6">
+            <div className="flex items-center gap-3">
+              <Activity className="w-8 h-8 text-orange-400" />
+              <div>
+                <p className="text-sm text-blue-100/70">Total Detections</p>
+                <p className="text-2xl font-bold text-white">
+                  {groupMonitors.reduce((sum, m) => sum + m.statistics.personsDetected, 0)}
+                </p>
+              </div>
+            </div>
+          </GlassCard>
+        </motion.div>
+
         {/* Navigation Tabs */}
         <div className="grid grid-cols-2 gap-4 mb-6 w-full sm:flex sm:flex-wrap sm:overflow-x-auto">
           <Button
@@ -946,648 +835,648 @@
             Filtered Images
           </Button>
         </div>
-
-        {/* Search and Filter Bar */}
-        <GlassCard className="p-4 mb-6">
-          <div className="flex items-center gap-4">
-            <div className="relative flex-1">
-              <Search className="absolute left-3 top-3 w-4 h-4 text-blue-300" />
-              <Input
-                placeholder="Search..."
-                value={searchTerm}
-                onChange={(e) => setSearchTerm(e.target.value)}
-                className="pl-10 bg-white/10 border-white/20 text-white placeholder:text-blue-300"
-              />
-            </div>
-            
-            {selectedView === 'images' && (
-              <>
-                <select
-                  value={selectedPersonFilter}
-                  onChange={(e) => setSelectedPersonFilter(e.target.value)}
-                  className="bg-white/10 border border-white/20 rounded-md px-3 py-2 text-white"
-                >
-                  <option value="">All Persons</option>
-                  {personProfiles.map(person => (
-                    <option key={person._id} value={person.name}>
-                      {person.name}
-                    </option>
-                  ))}
-                </select>
-                
-                <select
-                  value={selectedGroupFilter}
-                  onChange={(e) => setSelectedGroupFilter(e.target.value)}
-                  className="bg-white/10 border border-white/20 rounded-md px-3 py-2 text-white"
-                >
-                  <option value="">All Groups</option>
-                  {[...new Set(filteredImages.map(img => img.groupName))].map(groupName => (
-                    <option key={groupName} value={groupName}>
-                      {groupName}
-                    </option>
-                  ))}
-                </select>
-              </>
-            )}
-            
-            {selectedView === 'persons' && (
-              <Button
-                onClick={() => setShowPersonForm(true)}
-                className="bg-green-500 hover:bg-green-600"
-              >
-                <Plus className="w-4 h-4 mr-2" />
-                Add Person
-              </Button>
-            )}
-            
-            {selectedView === 'monitors' && (
-              <Button
-                onClick={() => setShowMonitorForm(true)}
-                className="bg-green-500 hover:bg-green-600"
-              >
-                <Plus className="w-4 h-4 mr-2" />
-                Add Monitor
-              </Button>
-            )}
-          </div>
-        </GlassCard>
-
-        {/* Content Area */}
-        <div className="space-y-6">
-          {selectedView === 'persons' && (
-            <div className="grid grid-cols-1 md:grid-cols-2 lg:grid-cols-3 gap-6">
-              {filteredPersonProfiles.map((person) => (
-                <motion.div
-                  key={person._id}
-                  initial={{ opacity: 0, scale: 0.95 }}
-                  animate={{ opacity: 1, scale: 1 }}
-                >
-                  <GlassCard className="p-6">
-                    <div className="flex items-start justify-between mb-4">
-                      <div>
-                        <h3 className="text-lg font-semibold text-white">{person.name}</h3>
-                        {person.description && (
-                          <p className="text-sm text-blue-200/70 mt-1">{person.description}</p>
-                        )}
-                      </div>
-                      <Button
-                        onClick={() => deletePersonProfile(person._id)}
-                        size="sm"
-                        variant="ghost"
-                        className="text-red-400 hover:text-red-300 hover:bg-red-500/20"
-                      >
-                        <Trash2 className="w-4 h-4" />
-                      </Button>
-                    </div>
-                    
-                    <div className="space-y-3">
-                      <div className="flex items-center justify-between text-sm">
-                        <span className="text-blue-200/70">Training Images:</span>
-                        <span className="text-white">{person.trainingImages.length}</span>
-                      </div>
-                      
-                      <div className="flex items-center justify-between text-sm">
-                        <span className="text-blue-200/70">Status:</span>
-                        <div className="flex items-center gap-2">
-                          <div className={`w-2 h-2 rounded-full ${person.isActive ? 'bg-green-400' : 'bg-red-400'}`} />
-                          <span className="text-white">{person.isActive ? 'Active' : 'Inactive'}</span>
-                        </div>
-                      </div>
-                      
-                      <div className="grid grid-cols-3 gap-2 mt-4">
-                        {person.trainingImages.slice(0, 3).map((imageUrl, index) => (
-                          <img
-                            key={index}
-                            src={getAbsoluteImageUrl(imageUrl)}
-                            alt={`${person.name} training ${index + 1}`}
-                            className="w-full h-16 object-cover rounded-lg bg-white/10"
-                            onError={(e) => {
-                              console.error('Failed to load image:', imageUrl);
-                              e.currentTarget.src = 'data:image/svg+xml;base64,PHN2ZyB3aWR0aD0iNjQiIGhlaWdodD0iNjQiIHZpZXdCb3g9IjAgMCA2NCA2NCIgZmlsbD0ibm9uZSIgeG1sbnM9Imh0dHA6Ly93d3cudzMub3JnLzIwMDAvc3ZnIj4KPHJlY3Qgd2lkdGg9IjY0IiBoZWlnaHQ9IjY0IiBmaWxsPSIjMzMzIi8+Cjx0ZXh0IHg9IjMyIiB5PSIzNiIgZm9udC1mYW1pbHk9IkFyaWFsIiBmb250LXNpemU9IjEwIiBmaWxsPSIjNzc3IiB0ZXh0LWFuY2hvcj0ibWlkZGxlIj5JbWFnZSBFcnJvcjwvdGV4dD4KPC9zdmc+';
-                            }}
-                          />
-                        ))}
-                        {person.trainingImages.length > 3 && (
-                          <div className="w-full h-16 bg-white/10 rounded-lg flex items-center justify-center">
-                            <span className="text-xs text-blue-200/70">
-                              +{person.trainingImages.length - 3} more
-                            </span>
-                          </div>
-                        )}
-                      </div>
-                    </div>
-                  </GlassCard>
-                </motion.div>
-              ))}
-            </div>
-          )}
-
-          {selectedView === 'monitors' && (
-            <div className="space-y-4">
-              {filteredGroupMonitors.map((monitor) => (
-                <motion.div
-                  key={monitor._id}
-                  initial={{ opacity: 0, y: 10 }}
-                  animate={{ opacity: 1, y: 0 }}
-                >
-                  <GlassCard className="p-6">
-                    <div className="flex items-start justify-between">
-                      <div className="flex-1">
-                        <div className="flex items-center gap-3 mb-2">
-                          <Users className="w-5 h-5 text-green-400" />
-                          <h3 className="text-lg font-semibold text-white">{monitor.groupName}</h3>
-                          <div className="flex items-center gap-2">
-                            <Switch
-                              checked={monitor.isActive}
-                              onCheckedChange={() => toggleMonitor(monitor._id, monitor.isActive)}
-                            />
-                            <span className="text-sm text-blue-200/70">
-                              {monitor.isActive ? 'Active' : 'Inactive'}
-                            </span>
-                          </div>
-                        </div>
-                        
-                        <div className="grid grid-cols-2 md:grid-cols-4 gap-4 mb-4">
-                          <div className="text-center">
-                            <p className="text-2xl font-bold text-white">{monitor.statistics.totalMessages}</p>
-                            <p className="text-xs text-blue-200/70">Messages</p>
-                          </div>
-                          <div className="text-center">
-                            <p className="text-2xl font-bold text-white">{monitor.statistics.imagesProcessed}</p>
-                            <p className="text-xs text-blue-200/70">Images</p>
-                          </div>
-                          <div className="text-center">
-                            <p className="text-2xl font-bold text-white">{monitor.statistics.personsDetected}</p>
-                            <p className="text-xs text-blue-200/70">Detections</p>
-                          </div>
-                          <div className="text-center">
-                            <p className="text-lg font-bold text-white">
-                              {(monitor.settings.confidenceThreshold * 100).toFixed(0)}%
-                            </p>
-                            <p className="text-xs text-blue-200/70">Confidence</p>
-                          </div>
-                        </div>
-                        
-                        <div className="flex flex-wrap gap-2 mb-4">
-                          {monitor.targetPersons.map((person) => (
-                            <span
-                              key={person._id}
-                              className="px-3 py-1 bg-violet-500/30 text-violet-200 text-sm rounded-full"
-                            >
-                              {person.name}
-                            </span>
-                          ))}
-                        </div>
-                        
-                        <div className="flex items-center gap-4 text-xs text-blue-200/70">
-                          {monitor.settings.notifyOnMatch && (
-                            <div className="flex items-center gap-1">
-                              <Bell className="w-3 h-3" />
-                              <span>Notifications</span>
-                            </div>
-                          )}
-                          {monitor.settings.autoReply && (
-                            <div className="flex items-center gap-1">
-                              <MessageSquare className="w-3 h-3" />
-                              <span>Auto-reply</span>
-                            </div>
-                          )}
-                          {monitor.settings.saveAllImages && (
-                            <div className="flex items-center gap-1">
-                              <Archive className="w-3 h-3" />
-                              <span>Save all images</span>
-                            </div>
-                          )}
-                        </div>
-                      </div>
-                      
-                      <Button
-                        onClick={() => deleteGroupMonitor(monitor._id)}
-                        size="sm"
-                        variant="ghost"
-                        className="text-red-400 hover:text-red-300 hover:bg-red-500/20"
-                      >
-                        <Trash2 className="w-4 h-4" />
-                      </Button>
-                    </div>
-                  </GlassCard>
-                </motion.div>
-              ))}
-            </div>
-          )}
-
-          {selectedView === 'summaries' && (
-            <div className="space-y-6">
-              {/* Date Range Selector */}
-              <GlassCard className="p-6">
-                <h3 className="text-lg font-semibold text-white mb-4">Select Time Range</h3>
-                <div className="flex flex-wrap gap-3 mb-4">
-                  <Button
-                    onClick={() => handleDateRangeChange(whatsappService.createDateRange('today'))}
-                    variant={selectedDateRange.type === 'today' ? 'default' : 'outline'}
-                    size="sm"
-                    className={selectedDateRange.type === 'today'
-                      ? 'bg-blue-500 hover:bg-blue-600'
-                      : 'border-white/30 text-white hover:bg-white/10'
-                    }
-                  >
-                    <Calendar className="w-4 h-4 mr-2" />
-                    Today
-                  </Button>
-                  
-                  <Button
-                    onClick={() => handleDateRangeChange(whatsappService.createDateRange('yesterday'))}
-                    variant={selectedDateRange.type === 'yesterday' ? 'default' : 'outline'}
-                    size="sm"
-                    className={selectedDateRange.type === 'yesterday'
-                      ? 'bg-blue-500 hover:bg-blue-600'
-                      : 'border-white/30 text-white hover:bg-white/10'
-                    }
-                  >
-                    Yesterday
-                  </Button>
-                  
-                  <Button
-                    onClick={() => handleDateRangeChange(whatsappService.createDateRange('last24h'))}
-                    variant={selectedDateRange.type === 'last24h' ? 'default' : 'outline'}
-                    size="sm"
-                    className={selectedDateRange.type === 'last24h'
-                      ? 'bg-blue-500 hover:bg-blue-600'
-                      : 'border-white/30 text-white hover:bg-white/10'
-                    }
-                  >
-                    Last 24H
-                  </Button>
-                </div>
-                
-                <p className="text-sm text-blue-200/70">
-                  Selected: {selectedDateRange.label}
-                </p>
-              </GlassCard>
-
-              {/* Groups Grid */}
-              <div className="grid grid-cols-1 md:grid-cols-2 lg:grid-cols-3 gap-6">
-                {selectedGroups.map((group) => {
-                  const isLoading = loadingSummaries.has(group.id);
-                  const summary = groupSummaries.get(group.id);
-                  
-                  return (
-                    <motion.div
-                      key={group.id}
-                      initial={{ opacity: 0, scale: 0.95 }}
-                      animate={{ opacity: 1, scale: 1 }}
-                    >
-                      <GlassCard className="p-6">
-                        <div className="flex items-start justify-between mb-4">
-                          <div className="flex-1">
-                            <h3 className="text-lg font-semibold text-white mb-2">{group.name}</h3>
-                            <div className="space-y-1 text-sm text-blue-200/70">
-                              {group.participantCount && (
-                                <div className="flex items-center gap-2">
-                                  <Users className="w-4 h-4" />
-                                  <span>{group.participantCount} participants</span>
-                                </div>
-                              )}
-                              {group.messageCount !== undefined && (
-                                <div className="flex items-center gap-2">
-                                  <MessageSquare className="w-4 h-4" />
-                                  <span>{group.messageCount} recent messages</span>
-                                </div>
-                              )}
-                              {group.lastActivity && (
-                                <div className="flex items-center gap-2">
-                                  <Clock className="w-4 h-4" />
-                                  <span>Last: {group.lastActivity.toLocaleDateString()}</span>
-                                </div>
-                              )}
-                            </div>
-                          </div>
-                        </div>
-                        
-                        {/* Summary Actions */}
+
+        {/* Search and Filter Bar */}
+        <GlassCard className="p-4 mb-6">
+          <div className="flex items-center gap-4">
+            <div className="relative flex-1">
+              <Search className="absolute left-3 top-3 w-4 h-4 text-blue-300" />
+              <Input
+                placeholder="Search..."
+                value={searchTerm}
+                onChange={(e) => setSearchTerm(e.target.value)}
+                className="pl-10 bg-white/10 border-white/20 text-white placeholder:text-blue-300"
+              />
+            </div>
+            
+            {selectedView === 'images' && (
+              <>
+                <select
+                  value={selectedPersonFilter}
+                  onChange={(e) => setSelectedPersonFilter(e.target.value)}
+                  className="bg-white/10 border border-white/20 rounded-md px-3 py-2 text-white"
+                >
+                  <option value="">All Persons</option>
+                  {personProfiles.map(person => (
+                    <option key={person._id} value={person.name}>
+                      {person.name}
+                    </option>
+                  ))}
+                </select>
+                
+                <select
+                  value={selectedGroupFilter}
+                  onChange={(e) => setSelectedGroupFilter(e.target.value)}
+                  className="bg-white/10 border border-white/20 rounded-md px-3 py-2 text-white"
+                >
+                  <option value="">All Groups</option>
+                  {[...new Set(filteredImages.map(img => img.groupName))].map(groupName => (
+                    <option key={groupName} value={groupName}>
+                      {groupName}
+                    </option>
+                  ))}
+                </select>
+              </>
+            )}
+            
+            {selectedView === 'persons' && (
+              <Button
+                onClick={() => setShowPersonForm(true)}
+                className="bg-green-500 hover:bg-green-600"
+              >
+                <Plus className="w-4 h-4 mr-2" />
+                Add Person
+              </Button>
+            )}
+            
+            {selectedView === 'monitors' && (
+              <Button
+                onClick={() => setShowMonitorForm(true)}
+                className="bg-green-500 hover:bg-green-600"
+              >
+                <Plus className="w-4 h-4 mr-2" />
+                Add Monitor
+              </Button>
+            )}
+          </div>
+        </GlassCard>
+
+        {/* Content Area */}
+        <div className="space-y-6">
+          {selectedView === 'persons' && (
+            <div className="grid grid-cols-1 md:grid-cols-2 lg:grid-cols-3 gap-6">
+              {filteredPersonProfiles.map((person) => (
+                <motion.div
+                  key={person._id}
+                  initial={{ opacity: 0, scale: 0.95 }}
+                  animate={{ opacity: 1, scale: 1 }}
+                >
+                  <GlassCard className="p-6">
+                    <div className="flex items-start justify-between mb-4">
+                      <div>
+                        <h3 className="text-lg font-semibold text-white">{person.name}</h3>
+                        {person.description && (
+                          <p className="text-sm text-blue-200/70 mt-1">{person.description}</p>
+                        )}
+                      </div>
+                      <Button
+                        onClick={() => deletePersonProfile(person._id)}
+                        size="sm"
+                        variant="ghost"
+                        className="text-red-400 hover:text-red-300 hover:bg-red-500/20"
+                      >
+                        <Trash2 className="w-4 h-4" />
+                      </Button>
+                    </div>
+                    
+                    <div className="space-y-3">
+                      <div className="flex items-center justify-between text-sm">
+                        <span className="text-blue-200/70">Training Images:</span>
+                        <span className="text-white">{person.trainingImages.length}</span>
+                      </div>
+                      
+                      <div className="flex items-center justify-between text-sm">
+                        <span className="text-blue-200/70">Status:</span>
+                        <div className="flex items-center gap-2">
+                          <div className={`w-2 h-2 rounded-full ${person.isActive ? 'bg-green-400' : 'bg-red-400'}`} />
+                          <span className="text-white">{person.isActive ? 'Active' : 'Inactive'}</span>
+                        </div>
+                      </div>
+                      
+                      <div className="grid grid-cols-3 gap-2 mt-4">
+                        {person.trainingImages.slice(0, 3).map((imageUrl, index) => (
+                          <img
+                            key={index}
+                            src={getAbsoluteImageUrl(imageUrl)}
+                            alt={`${person.name} training ${index + 1}`}
+                            className="w-full h-16 object-cover rounded-lg bg-white/10"
+                            onError={(e) => {
+                              console.error('Failed to load image:', imageUrl);
+                              e.currentTarget.src = 'data:image/svg+xml;base64,PHN2ZyB3aWR0aD0iNjQiIGhlaWdodD0iNjQiIHZpZXdCb3g9IjAgMCA2NCA2NCIgZmlsbD0ibm9uZSIgeG1sbnM9Imh0dHA6Ly93d3cudzMub3JnLzIwMDAvc3ZnIj4KPHJlY3Qgd2lkdGg9IjY0IiBoZWlnaHQ9IjY0IiBmaWxsPSIjMzMzIi8+Cjx0ZXh0IHg9IjMyIiB5PSIzNiIgZm9udC1mYW1pbHk9IkFyaWFsIiBmb250LXNpemU9IjEwIiBmaWxsPSIjNzc3IiB0ZXh0LWFuY2hvcj0ibWlkZGxlIj5JbWFnZSBFcnJvcjwvdGV4dD4KPC9zdmc+';
+                            }}
+                          />
+                        ))}
+                        {person.trainingImages.length > 3 && (
+                          <div className="w-full h-16 bg-white/10 rounded-lg flex items-center justify-center">
+                            <span className="text-xs text-blue-200/70">
+                              +{person.trainingImages.length - 3} more
+                            </span>
+                          </div>
+                        )}
+                      </div>
+                    </div>
+                  </GlassCard>
+                </motion.div>
+              ))}
+            </div>
+          )}
+
+          {selectedView === 'monitors' && (
+            <div className="space-y-4">
+              {filteredGroupMonitors.map((monitor) => (
+                <motion.div
+                  key={monitor._id}
+                  initial={{ opacity: 0, y: 10 }}
+                  animate={{ opacity: 1, y: 0 }}
+                >
+                  <GlassCard className="p-6">
+                    <div className="flex items-start justify-between">
+                      <div className="flex-1">
+                        <div className="flex items-center gap-3 mb-2">
+                          <Users className="w-5 h-5 text-green-400" />
+                          <h3 className="text-lg font-semibold text-white">{monitor.groupName}</h3>
+                          <div className="flex items-center gap-2">
+                            <Switch
+                              checked={monitor.isActive}
+                              onCheckedChange={() => toggleMonitor(monitor._id, monitor.isActive)}
+                            />
+                            <span className="text-sm text-blue-200/70">
+                              {monitor.isActive ? 'Active' : 'Inactive'}
+                            </span>
+                          </div>
+                        </div>
+                        
+                        <div className="grid grid-cols-2 md:grid-cols-4 gap-4 mb-4">
+                          <div className="text-center">
+                            <p className="text-2xl font-bold text-white">{monitor.statistics.totalMessages}</p>
+                            <p className="text-xs text-blue-200/70">Messages</p>
+                          </div>
+                          <div className="text-center">
+                            <p className="text-2xl font-bold text-white">{monitor.statistics.imagesProcessed}</p>
+                            <p className="text-xs text-blue-200/70">Images</p>
+                          </div>
+                          <div className="text-center">
+                            <p className="text-2xl font-bold text-white">{monitor.statistics.personsDetected}</p>
+                            <p className="text-xs text-blue-200/70">Detections</p>
+                          </div>
+                          <div className="text-center">
+                            <p className="text-lg font-bold text-white">
+                              {(monitor.settings.confidenceThreshold * 100).toFixed(0)}%
+                            </p>
+                            <p className="text-xs text-blue-200/70">Confidence</p>
+                          </div>
+                        </div>
+                        
+                        <div className="flex flex-wrap gap-2 mb-4">
+                          {monitor.targetPersons.map((person) => (
+                            <span
+                              key={person._id}
+                              className="px-3 py-1 bg-violet-500/30 text-violet-200 text-sm rounded-full"
+                            >
+                              {person.name}
+                            </span>
+                          ))}
+                        </div>
+                        
+                        <div className="flex items-center gap-4 text-xs text-blue-200/70">
+                          {monitor.settings.notifyOnMatch && (
+                            <div className="flex items-center gap-1">
+                              <Bell className="w-3 h-3" />
+                              <span>Notifications</span>
+                            </div>
+                          )}
+                          {monitor.settings.autoReply && (
+                            <div className="flex items-center gap-1">
+                              <MessageSquare className="w-3 h-3" />
+                              <span>Auto-reply</span>
+                            </div>
+                          )}
+                          {monitor.settings.saveAllImages && (
+                            <div className="flex items-center gap-1">
+                              <Archive className="w-3 h-3" />
+                              <span>Save all images</span>
+                            </div>
+                          )}
+                        </div>
+                      </div>
+                      
+                      <Button
+                        onClick={() => deleteGroupMonitor(monitor._id)}
+                        size="sm"
+                        variant="ghost"
+                        className="text-red-400 hover:text-red-300 hover:bg-red-500/20"
+                      >
+                        <Trash2 className="w-4 h-4" />
+                      </Button>
+                    </div>
+                  </GlassCard>
+                </motion.div>
+              ))}
+            </div>
+          )}
+
+          {selectedView === 'summaries' && (
+            <div className="space-y-6">
+              {/* Date Range Selector */}
+              <GlassCard className="p-6">
+                <h3 className="text-lg font-semibold text-white mb-4">Select Time Range</h3>
+                <div className="flex flex-wrap gap-3 mb-4">
+                  <Button
+                    onClick={() => handleDateRangeChange(whatsappService.createDateRange('today'))}
+                    variant={selectedDateRange.type === 'today' ? 'default' : 'outline'}
+                    size="sm"
+                    className={selectedDateRange.type === 'today'
+                      ? 'bg-blue-500 hover:bg-blue-600'
+                      : 'border-white/30 text-white hover:bg-white/10'
+                    }
+                  >
+                    <Calendar className="w-4 h-4 mr-2" />
+                    Today
+                  </Button>
+                  
+                  <Button
+                    onClick={() => handleDateRangeChange(whatsappService.createDateRange('yesterday'))}
+                    variant={selectedDateRange.type === 'yesterday' ? 'default' : 'outline'}
+                    size="sm"
+                    className={selectedDateRange.type === 'yesterday'
+                      ? 'bg-blue-500 hover:bg-blue-600'
+                      : 'border-white/30 text-white hover:bg-white/10'
+                    }
+                  >
+                    Yesterday
+                  </Button>
+                  
+                  <Button
+                    onClick={() => handleDateRangeChange(whatsappService.createDateRange('last24h'))}
+                    variant={selectedDateRange.type === 'last24h' ? 'default' : 'outline'}
+                    size="sm"
+                    className={selectedDateRange.type === 'last24h'
+                      ? 'bg-blue-500 hover:bg-blue-600'
+                      : 'border-white/30 text-white hover:bg-white/10'
+                    }
+                  >
+                    Last 24H
+                  </Button>
+                </div>
+                
+                <p className="text-sm text-blue-200/70">
+                  Selected: {selectedDateRange.label}
+                </p>
+              </GlassCard>
+
+              {/* Groups Grid */}
+              <div className="grid grid-cols-1 md:grid-cols-2 lg:grid-cols-3 gap-6">
+                {selectedGroups.map((group) => {
+                  const isLoading = loadingSummaries.has(group.id);
+                  const summary = groupSummaries.get(group.id);
+                  
+                  return (
+                    <motion.div
+                      key={group.id}
+                      initial={{ opacity: 0, scale: 0.95 }}
+                      animate={{ opacity: 1, scale: 1 }}
+                    >
+                      <GlassCard className="p-6">
+                        <div className="flex items-start justify-between mb-4">
+                          <div className="flex-1">
+                            <h3 className="text-lg font-semibold text-white mb-2">{group.name}</h3>
+                            <div className="space-y-1 text-sm text-blue-200/70">
+                              {group.participantCount && (
+                                <div className="flex items-center gap-2">
+                                  <Users className="w-4 h-4" />
+                                  <span>{group.participantCount} participants</span>
+                                </div>
+                              )}
+                              {group.messageCount !== undefined && (
+                                <div className="flex items-center gap-2">
+                                  <MessageSquare className="w-4 h-4" />
+                                  <span>{group.messageCount} recent messages</span>
+                                </div>
+                              )}
+                              {group.lastActivity && (
+                                <div className="flex items-center gap-2">
+                                  <Clock className="w-4 h-4" />
+                                  <span>Last: {group.lastActivity.toLocaleDateString()}</span>
+                                </div>
+                              )}
+                            </div>
+                          </div>
+                        </div>
+                        
+                        {/* Summary Actions */}
                         <div className="space-y-3">
                           <div className="flex flex-col sm:flex-row gap-2">
-                            <Button
-                              onClick={() => generateTodaySummary(group.id)}
-                              disabled={isLoading}
-                              size="sm"
-                              className="flex-1 bg-green-500 hover:bg-green-600"
-                            >
-                              {isLoading ? (
-                                <RefreshCw className="w-4 h-4 mr-2 animate-spin" />
-                              ) : (
-                                <Sparkles className="w-4 h-4 mr-2" />
-                              )}
-                              Today's Summary
-                            </Button>
-                            
-                            <Button
-                              onClick={() => generateGroupSummary(group.id)}
-                              disabled={isLoading}
-                              size="sm"
-                              variant="outline"
-                              className="flex-1 border-white/30 text-white hover:bg-white/10"
-                            >
-                              {isLoading ? (
-                                <RefreshCw className="w-4 h-4 mr-2 animate-spin" />
-                              ) : (
-                                <BarChart3 className="w-4 h-4 mr-2" />
-                              )}
-                              Custom Date
-                            </Button>
-                          </div>
-                          
-                          {summary && (
-                            <div className="mt-3 p-3 bg-white/5 rounded-lg">
-                              <div className="flex items-center justify-between mb-2">
-                                <span className="text-sm font-medium text-green-300">
-                                  Last Summary Generated
-                                </span>
-                                <Button
-                                  onClick={() => downloadSummary(summary)}
-                                  size="sm"
-                                  variant="ghost"
-                                  className="text-blue-300 hover:text-blue-200"
-                                >
-                                  <Download className="w-4 h-4" />
-                                </Button>
-                              </div>
-                              <div className="text-xs text-blue-200/70 space-y-1">
-                                <div>{summary.totalMessages} messages from {summary.activeParticipants} participants</div>
-                                <div>{summary.timeRange.start.toLocaleDateString()} - {summary.timeRange.end.toLocaleDateString()}</div>
-                              </div>
-                              <Button
-                                onClick={() => {
-                                  setSelectedSummary(summary);
-                                  setShowSummaryModal(true);
-                                }}
-                                size="sm"
-                                variant="ghost"
-                                className="w-full mt-2 text-blue-300 hover:bg-white/10"
-                              >
-                                View Full Summary
-                              </Button>
-                            </div>
-                          )}
-                        </div>
-                      </GlassCard>
-                    </motion.div>
-                  );
-                })}
-              </div>
-
-              {selectedGroups.length === 0 && (
-                <GlassCard className="p-8 text-center">
-                  <Activity className="w-12 h-12 text-blue-300 mx-auto mb-4" />
-                  <h3 className="text-lg font-semibold text-white mb-2">No Groups Available</h3>
-                  <p className="text-blue-200/70">
-                    Make sure your WhatsApp is connected and you have active group chats.
-                  </p>
-                  <Button
-                    onClick={fetchAvailableGroups}
-                    className="mt-4"
-                  >
-                    <RefreshCw className="w-4 h-4 mr-2" />
-                    Refresh Groups
-                  </Button>
-                </GlassCard>
-              )}
-            </div>
-          )}
-
-          {selectedView === 'images' && (
-            <div className="grid grid-cols-1 md:grid-cols-2 lg:grid-cols-3 gap-6">
-              {filteredImagesList.map((image) => (
-                <motion.div
-                  key={image._id}
-                  initial={{ opacity: 0, scale: 0.95 }}
-                  animate={{ opacity: 1, scale: 1 }}
-                >
-                  <GlassCard className="p-4">
-                    <div className="relative mb-4">
-                      <img
-                        src={getAbsoluteImageUrl(image.imageUrl)}
-                        alt="Filtered content"
-                        className="w-full h-48 object-cover rounded-lg"
-                        onError={(e) => {
-                          console.error('Failed to load image:', image.imageUrl);
-                          e.currentTarget.src = 'data:image/svg+xml;base64,PHN2ZyB3aWR0aD0iNjQiIGhlaWdodD0iNjQiIHZpZXdCb3g9IjAgMCA2NCA2NCIgZmlsbD0ibm9uZSIgeG1sbnM9Imh0dHA6Ly93d3cudzMub3JnLzIwMDAvc3ZnIj4KPHJlY3Qgd2lkdGg9IjY0IiBoZWlnaHQ9IjY0IiBmaWxsPSIjMzMzIi8+Cjx0ZXh0IHg9IjMyIiB5PSIzNiIgZm9udC1mYW1pbHk9IkFyaWFsIiBmb250LXNpemU9IjEwIiBmaWxsPSIjNzc3IiB0ZXh0LWFuY2hvcj0ibWlkZGxlIj5JbWFnZSBFcnJvcjwvdGV4dD4KPC9zdmc+';
-                        }}
-                      />
-                      {!image.isArchived && (
-                        <Button
-                          onClick={() => archiveImage(image._id)}
-                          size="sm"
-                          variant="ghost"
-                          className="absolute top-2 right-2 bg-black/50 text-white hover:bg-black/70"
-                        >
-                          <Archive className="w-4 h-4" />
-                        </Button>
-                      )}
-                    </div>
-                    
-                    <div className="space-y-2">
-                      <div className="flex items-center justify-between">
-                        <span className="text-sm font-semibold text-white">{image.groupName}</span>
-                        <span className="text-xs text-blue-200/70">
-                          {new Date(image.createdAt).toLocaleDateString()}
-                        </span>
-                      </div>
-                      
-                      <div className="text-sm text-blue-200/70">
-                        From: {image.senderName}
-                      </div>
-                      
-                      {image.originalCaption && (
-                        <div className="text-sm text-white bg-white/10 p-2 rounded">
-                          {image.originalCaption}
-                        </div>
-                      )}
-                      
-                      <div className="space-y-1">
-                        {image.detectedPersons.map((person, index) => (
-                          <div key={index} className="flex items-center justify-between">
-                            <span className="text-sm text-green-300">{person.personName}</span>
-                            <span className="text-xs text-blue-200/70">
-                              {(person.confidence * 100).toFixed(1)}% confident
-                            </span>
-                          </div>
-                        ))}
-                      </div>
-                      
-                      <div className="flex items-center gap-2 text-xs text-blue-200/50">
-                        <Clock className="w-3 h-3" />
-                        <span>{image.processingDetails.processingTime.toFixed(0)}ms</span>
-                        <span>•</span>
-                        <span>{image.processingDetails.facesDetected} faces</span>
-                      </div>
-                    </div>
-                  </GlassCard>
-                </motion.div>
-              ))}
-            </div>
-          )}
-        </div>
-
-        {/* Person Profile Form Modal */}
-        <AnimatePresence>
-          {showPersonForm && (
-            <motion.div
-              initial={{ opacity: 0 }}
-              animate={{ opacity: 1 }}
-              exit={{ opacity: 0 }}
-              className="fixed inset-0 bg-black/50 backdrop-blur-sm z-50 flex items-center justify-center p-4"
-            >
-              <motion.div
-                initial={{ scale: 0.95, opacity: 0 }}
-                animate={{ scale: 1, opacity: 1 }}
-                exit={{ scale: 0.95, opacity: 0 }}
-                className="max-w-md w-full"
-              >
-                <GlassCard className="p-6">
-                  <div className="flex items-center justify-between mb-4">
-                    <h3 className="text-xl font-semibold text-white">Add Person Profile</h3>
-                    <Button
-                      onClick={() => setShowPersonForm(false)}
-                      size="sm"
-                      variant="ghost"
-                      className="text-white hover:bg-white/10"
-                    >
-                      <X className="w-4 h-4" />
-                    </Button>
-                  </div>
-                  
-                  <div className="space-y-4">
-                    <div>
-                      <Label className="text-white">Name *</Label>
-                      <Input
-                        value={personForm.name}
-                        onChange={(e) => setPersonForm(prev => ({ ...prev, name: e.target.value }))}
-                        placeholder="Enter person's name"
-                        className="bg-white/10 border-white/20 text-white placeholder:text-blue-300"
-                      />
-                    </div>
-                    
-                    <div>
-                      <Label className="text-white">Description</Label>
-                      <Textarea
-                        value={personForm.description}
-                        onChange={(e) => setPersonForm(prev => ({ ...prev, description: e.target.value }))}
-                        placeholder="Optional description"
-                        className="bg-white/10 border-white/20 text-white placeholder:text-blue-300"
-                      />
-                    </div>
-                    
-                    <div>
-                      <Label className="text-white">Training Images *</Label>
-                      <div className="mt-2">
-                        <input
-                          ref={fileInputRef}
-                          type="file"
-                          multiple
-                          accept="image/*"
-                          onChange={(e) => e.target.files && handleImageUpload(e.target.files)}
-                          className="hidden"
-                        />
-                        <Button
-                          onClick={() => fileInputRef.current?.click()}
-                          variant="outline"
-                          disabled={uploadingImages}
-                          className="w-full border-white/30 text-white hover:bg-white/10"
-                        >
-                          {uploadingImages ? (
-                            <RefreshCw className="w-4 h-4 mr-2 animate-spin" />
-                          ) : (
-                            <Upload className="w-4 h-4 mr-2" />
-                          )}
-                          Upload Images
-                        </Button>
-                      </div>
-                      
-                      {personForm.trainingImages.length > 0 && (
-                        <div className="grid grid-cols-3 gap-2 mt-3">
-                          {personForm.trainingImages.map((url, index) => (
-                            <div key={index} className="relative">
-                              <img
-                                src={getAbsoluteImageUrl(url)}
-                                alt={`Training ${index + 1}`}
-                                className="w-full h-16 object-cover rounded"
-                                onError={(e) => {
-                                  console.error('Failed to load image:', url);
-                                  e.currentTarget.src = 'data:image/svg+xml;base64,PHN2ZyB3aWR0aD0iNjQiIGhlaWdodD0iNjQiIHZpZXdCb3g9IjAgMCA2NCA2NCIgZmlsbD0ibm9uZSIgeG1sbnM9Imh0dHA6Ly93d3cudzMub3JnLzIwMDAvc3ZnIj4KPHJlY3Qgd2lkdGg9IjY0IiBoZWlnaHQ9IjY0IiBmaWxsPSIjMzMzIi8+Cjx0ZXh0IHg9IjMyIiB5PSIzNiIgZm9udC1mYW1pbHk9IkFyaWFsIiBmb250LXNpemU9IjEwIiBmaWxsPSIjNzc3IiB0ZXh0LWFuY2hvcj0ibWlkZGxlIj5JbWFnZSBFcnJvcjwvdGV4dD4KPC9zdmc+';
-                                }}
-                              />
-                              <Button
-                                onClick={() => setPersonForm(prev => ({
-                                  ...prev,
-                                  trainingImages: prev.trainingImages.filter((_, i) => i !== index)
-                                }))}
-                                size="sm"
-                                variant="ghost"
-                                className="absolute top-0 right-0 bg-red-500/80 text-white hover:bg-red-600"
-                              >
-                                <X className="w-3 h-3" />
-                              </Button>
-                            </div>
-                          ))}
-                        </div>
-                      )}
-                    </div>
-                    
-                    <div className="flex gap-3 pt-4">
-                      <Button
-                        onClick={createPersonProfile}
-                        disabled={!personForm.name.trim() || personForm.trainingImages.length === 0}
-                        className="flex-1 bg-green-500 hover:bg-green-600"
-                      >
-                        Create Profile
-                      </Button>
-                      <Button
-                        onClick={() => setShowPersonForm(false)}
-                        variant="outline"
-                        className="border-white/30 text-white hover:bg-white/10"
-                      >
-                        Cancel
-                      </Button>
-                    </div>
-                  </div>
-                </GlassCard>
-              </motion.div>
-            </motion.div>
-          )}
-        </AnimatePresence>
-
-        {/* Group Monitor Form Modal */}
-        <AnimatePresence>
-          {showMonitorForm && (
-            <motion.div
-              initial={{ opacity: 0 }}
-              animate={{ opacity: 1 }}
-              exit={{ opacity: 0 }}
-              className="fixed inset-0 bg-black/50 backdrop-blur-sm z-50 flex items-center justify-center p-4"
-            >
-              <motion.div
-                initial={{ scale: 0.95, opacity: 0 }}
-                animate={{ scale: 1, opacity: 1 }}
-                exit={{ scale: 0.95, opacity: 0 }}
-                className="max-w-lg w-full max-h-[90vh] overflow-y-auto"
-              >
-                <GlassCard className="p-6">
-                  <div className="flex items-center justify-between mb-4">
-                    <h3 className="text-xl font-semibold text-white">Add Group Monitor</h3>
-                    <Button
-                      onClick={() => setShowMonitorForm(false)}
-                      size="sm"
-                      variant="ghost"
-                      className="text-white hover:bg-white/10"
-                    >
-                      <X className="w-4 h-4" />
-                    </Button>
-                  </div>
-                  
-                  <div className="space-y-4">
-                    <div>
-                      <Label className="text-white">WhatsApp Group *</Label>
+                            <Button
+                              onClick={() => generateTodaySummary(group.id)}
+                              disabled={isLoading}
+                              size="sm"
+                              className="flex-1 bg-green-500 hover:bg-green-600"
+                            >
+                              {isLoading ? (
+                                <RefreshCw className="w-4 h-4 mr-2 animate-spin" />
+                              ) : (
+                                <Sparkles className="w-4 h-4 mr-2" />
+                              )}
+                              Today's Summary
+                            </Button>
+                            
+                            <Button
+                              onClick={() => generateGroupSummary(group.id)}
+                              disabled={isLoading}
+                              size="sm"
+                              variant="outline"
+                              className="flex-1 border-white/30 text-white hover:bg-white/10"
+                            >
+                              {isLoading ? (
+                                <RefreshCw className="w-4 h-4 mr-2 animate-spin" />
+                              ) : (
+                                <BarChart3 className="w-4 h-4 mr-2" />
+                              )}
+                              Custom Date
+                            </Button>
+                          </div>
+                          
+                          {summary && (
+                            <div className="mt-3 p-3 bg-white/5 rounded-lg">
+                              <div className="flex items-center justify-between mb-2">
+                                <span className="text-sm font-medium text-green-300">
+                                  Last Summary Generated
+                                </span>
+                                <Button
+                                  onClick={() => downloadSummary(summary)}
+                                  size="sm"
+                                  variant="ghost"
+                                  className="text-blue-300 hover:text-blue-200"
+                                >
+                                  <Download className="w-4 h-4" />
+                                </Button>
+                              </div>
+                              <div className="text-xs text-blue-200/70 space-y-1">
+                                <div>{summary.totalMessages} messages from {summary.activeParticipants} participants</div>
+                                <div>{summary.timeRange.start.toLocaleDateString()} - {summary.timeRange.end.toLocaleDateString()}</div>
+                              </div>
+                              <Button
+                                onClick={() => {
+                                  setSelectedSummary(summary);
+                                  setShowSummaryModal(true);
+                                }}
+                                size="sm"
+                                variant="ghost"
+                                className="w-full mt-2 text-blue-300 hover:bg-white/10"
+                              >
+                                View Full Summary
+                              </Button>
+                            </div>
+                          )}
+                        </div>
+                      </GlassCard>
+                    </motion.div>
+                  );
+                })}
+              </div>
+
+              {selectedGroups.length === 0 && (
+                <GlassCard className="p-8 text-center">
+                  <Activity className="w-12 h-12 text-blue-300 mx-auto mb-4" />
+                  <h3 className="text-lg font-semibold text-white mb-2">No Groups Available</h3>
+                  <p className="text-blue-200/70">
+                    Make sure your WhatsApp is connected and you have active group chats.
+                  </p>
+                  <Button
+                    onClick={fetchAvailableGroups}
+                    className="mt-4"
+                  >
+                    <RefreshCw className="w-4 h-4 mr-2" />
+                    Refresh Groups
+                  </Button>
+                </GlassCard>
+              )}
+            </div>
+          )}
+
+          {selectedView === 'images' && (
+            <div className="grid grid-cols-1 md:grid-cols-2 lg:grid-cols-3 gap-6">
+              {filteredImagesList.map((image) => (
+                <motion.div
+                  key={image._id}
+                  initial={{ opacity: 0, scale: 0.95 }}
+                  animate={{ opacity: 1, scale: 1 }}
+                >
+                  <GlassCard className="p-4">
+                    <div className="relative mb-4">
+                      <img
+                        src={getAbsoluteImageUrl(image.imageUrl)}
+                        alt="Filtered content"
+                        className="w-full h-48 object-cover rounded-lg"
+                        onError={(e) => {
+                          console.error('Failed to load image:', image.imageUrl);
+                          e.currentTarget.src = 'data:image/svg+xml;base64,PHN2ZyB3aWR0aD0iNjQiIGhlaWdodD0iNjQiIHZpZXdCb3g9IjAgMCA2NCA2NCIgZmlsbD0ibm9uZSIgeG1sbnM9Imh0dHA6Ly93d3cudzMub3JnLzIwMDAvc3ZnIj4KPHJlY3Qgd2lkdGg9IjY0IiBoZWlnaHQ9IjY0IiBmaWxsPSIjMzMzIi8+Cjx0ZXh0IHg9IjMyIiB5PSIzNiIgZm9udC1mYW1pbHk9IkFyaWFsIiBmb250LXNpemU9IjEwIiBmaWxsPSIjNzc3IiB0ZXh0LWFuY2hvcj0ibWlkZGxlIj5JbWFnZSBFcnJvcjwvdGV4dD4KPC9zdmc+';
+                        }}
+                      />
+                      {!image.isArchived && (
+                        <Button
+                          onClick={() => archiveImage(image._id)}
+                          size="sm"
+                          variant="ghost"
+                          className="absolute top-2 right-2 bg-black/50 text-white hover:bg-black/70"
+                        >
+                          <Archive className="w-4 h-4" />
+                        </Button>
+                      )}
+                    </div>
+                    
+                    <div className="space-y-2">
+                      <div className="flex items-center justify-between">
+                        <span className="text-sm font-semibold text-white">{image.groupName}</span>
+                        <span className="text-xs text-blue-200/70">
+                          {new Date(image.createdAt).toLocaleDateString()}
+                        </span>
+                      </div>
+                      
+                      <div className="text-sm text-blue-200/70">
+                        From: {image.senderName}
+                      </div>
+                      
+                      {image.originalCaption && (
+                        <div className="text-sm text-white bg-white/10 p-2 rounded">
+                          {image.originalCaption}
+                        </div>
+                      )}
+                      
+                      <div className="space-y-1">
+                        {image.detectedPersons.map((person, index) => (
+                          <div key={index} className="flex items-center justify-between">
+                            <span className="text-sm text-green-300">{person.personName}</span>
+                            <span className="text-xs text-blue-200/70">
+                              {(person.confidence * 100).toFixed(1)}% confident
+                            </span>
+                          </div>
+                        ))}
+                      </div>
+                      
+                      <div className="flex items-center gap-2 text-xs text-blue-200/50">
+                        <Clock className="w-3 h-3" />
+                        <span>{image.processingDetails.processingTime.toFixed(0)}ms</span>
+                        <span>•</span>
+                        <span>{image.processingDetails.facesDetected} faces</span>
+                      </div>
+                    </div>
+                  </GlassCard>
+                </motion.div>
+              ))}
+            </div>
+          )}
+        </div>
+
+        {/* Person Profile Form Modal */}
+        <AnimatePresence>
+          {showPersonForm && (
+            <motion.div
+              initial={{ opacity: 0 }}
+              animate={{ opacity: 1 }}
+              exit={{ opacity: 0 }}
+              className="fixed inset-0 bg-black/50 backdrop-blur-sm z-50 flex items-center justify-center p-4"
+            >
+              <motion.div
+                initial={{ scale: 0.95, opacity: 0 }}
+                animate={{ scale: 1, opacity: 1 }}
+                exit={{ scale: 0.95, opacity: 0 }}
+                className="max-w-md w-full"
+              >
+                <GlassCard className="p-6">
+                  <div className="flex items-center justify-between mb-4">
+                    <h3 className="text-xl font-semibold text-white">Add Person Profile</h3>
+                    <Button
+                      onClick={() => setShowPersonForm(false)}
+                      size="sm"
+                      variant="ghost"
+                      className="text-white hover:bg-white/10"
+                    >
+                      <X className="w-4 h-4" />
+                    </Button>
+                  </div>
+                  
+                  <div className="space-y-4">
+                    <div>
+                      <Label className="text-white">Name *</Label>
+                      <Input
+                        value={personForm.name}
+                        onChange={(e) => setPersonForm(prev => ({ ...prev, name: e.target.value }))}
+                        placeholder="Enter person's name"
+                        className="bg-white/10 border-white/20 text-white placeholder:text-blue-300"
+                      />
+                    </div>
+                    
+                    <div>
+                      <Label className="text-white">Description</Label>
+                      <Textarea
+                        value={personForm.description}
+                        onChange={(e) => setPersonForm(prev => ({ ...prev, description: e.target.value }))}
+                        placeholder="Optional description"
+                        className="bg-white/10 border-white/20 text-white placeholder:text-blue-300"
+                      />
+                    </div>
+                    
+                    <div>
+                      <Label className="text-white">Training Images *</Label>
+                      <div className="mt-2">
+                        <input
+                          ref={fileInputRef}
+                          type="file"
+                          multiple
+                          accept="image/*"
+                          onChange={(e) => e.target.files && handleImageUpload(e.target.files)}
+                          className="hidden"
+                        />
+                        <Button
+                          onClick={() => fileInputRef.current?.click()}
+                          variant="outline"
+                          disabled={uploadingImages}
+                          className="w-full border-white/30 text-white hover:bg-white/10"
+                        >
+                          {uploadingImages ? (
+                            <RefreshCw className="w-4 h-4 mr-2 animate-spin" />
+                          ) : (
+                            <Upload className="w-4 h-4 mr-2" />
+                          )}
+                          Upload Images
+                        </Button>
+                      </div>
+                      
+                      {personForm.trainingImages.length > 0 && (
+                        <div className="grid grid-cols-3 gap-2 mt-3">
+                          {personForm.trainingImages.map((url, index) => (
+                            <div key={index} className="relative">
+                              <img
+                                src={getAbsoluteImageUrl(url)}
+                                alt={`Training ${index + 1}`}
+                                className="w-full h-16 object-cover rounded"
+                                onError={(e) => {
+                                  console.error('Failed to load image:', url);
+                                  e.currentTarget.src = 'data:image/svg+xml;base64,PHN2ZyB3aWR0aD0iNjQiIGhlaWdodD0iNjQiIHZpZXdCb3g9IjAgMCA2NCA2NCIgZmlsbD0ibm9uZSIgeG1sbnM9Imh0dHA6Ly93d3cudzMub3JnLzIwMDAvc3ZnIj4KPHJlY3Qgd2lkdGg9IjY0IiBoZWlnaHQ9IjY0IiBmaWxsPSIjMzMzIi8+Cjx0ZXh0IHg9IjMyIiB5PSIzNiIgZm9udC1mYW1pbHk9IkFyaWFsIiBmb250LXNpemU9IjEwIiBmaWxsPSIjNzc3IiB0ZXh0LWFuY2hvcj0ibWlkZGxlIj5JbWFnZSBFcnJvcjwvdGV4dD4KPC9zdmc+';
+                                }}
+                              />
+                              <Button
+                                onClick={() => setPersonForm(prev => ({
+                                  ...prev,
+                                  trainingImages: prev.trainingImages.filter((_, i) => i !== index)
+                                }))}
+                                size="sm"
+                                variant="ghost"
+                                className="absolute top-0 right-0 bg-red-500/80 text-white hover:bg-red-600"
+                              >
+                                <X className="w-3 h-3" />
+                              </Button>
+                            </div>
+                          ))}
+                        </div>
+                      )}
+                    </div>
+                    
+                    <div className="flex gap-3 pt-4">
+                      <Button
+                        onClick={createPersonProfile}
+                        disabled={!personForm.name.trim() || personForm.trainingImages.length === 0}
+                        className="flex-1 bg-green-500 hover:bg-green-600"
+                      >
+                        Create Profile
+                      </Button>
+                      <Button
+                        onClick={() => setShowPersonForm(false)}
+                        variant="outline"
+                        className="border-white/30 text-white hover:bg-white/10"
+                      >
+                        Cancel
+                      </Button>
+                    </div>
+                  </div>
+                </GlassCard>
+              </motion.div>
+            </motion.div>
+          )}
+        </AnimatePresence>
+
+        {/* Group Monitor Form Modal */}
+        <AnimatePresence>
+          {showMonitorForm && (
+            <motion.div
+              initial={{ opacity: 0 }}
+              animate={{ opacity: 1 }}
+              exit={{ opacity: 0 }}
+              className="fixed inset-0 bg-black/50 backdrop-blur-sm z-50 flex items-center justify-center p-4"
+            >
+              <motion.div
+                initial={{ scale: 0.95, opacity: 0 }}
+                animate={{ scale: 1, opacity: 1 }}
+                exit={{ scale: 0.95, opacity: 0 }}
+                className="max-w-lg w-full max-h-[90vh] overflow-y-auto"
+              >
+                <GlassCard className="p-6">
+                  <div className="flex items-center justify-between mb-4">
+                    <h3 className="text-xl font-semibold text-white">Add Group Monitor</h3>
+                    <Button
+                      onClick={() => setShowMonitorForm(false)}
+                      size="sm"
+                      variant="ghost"
+                      className="text-white hover:bg-white/10"
+                    >
+                      <X className="w-4 h-4" />
+                    </Button>
+                  </div>
+                  
+                  <div className="space-y-4">
+                    <div>
+                      <Label className="text-white">WhatsApp Group *</Label>
                       <select
                         value={monitorForm.groupId}
                         onChange={(e) => {
@@ -1617,108 +1506,108 @@
                           </option>
                         ))}
                       </select>
-                    </div>
-                    
-                    <div>
-                      <Label className="text-white">Target Persons *</Label>
-                      <div className="mt-2 space-y-2 max-h-32 overflow-y-auto">
-                        {personProfiles.map(person => (
-                          <label key={person._id} className="flex items-center gap-2">
-                            <input
-                              type="checkbox"
-                              checked={monitorForm.targetPersons.includes(person._id)}
-                              onChange={(e) => {
-                                if (e.target.checked) {
-                                  setMonitorForm(prev => ({
-                                    ...prev,
-                                    targetPersons: [...prev.targetPersons, person._id]
-                                  }));
-                                } else {
-                                  setMonitorForm(prev => ({
-                                    ...prev,
-                                    targetPersons: prev.targetPersons.filter(id => id !== person._id)
-                                  }));
-                                }
-                              }}
-                              className="rounded border-white/30"
-                            />
-                            <span className="text-white text-sm">{person.name}</span>
-                          </label>
-                        ))}
-                      </div>
-                    </div>
-                    
-                    <div className="space-y-3">
-                      <Label className="text-white">Settings</Label>
-                      
-                      <div className="flex items-center justify-between">
-                        <span className="text-sm text-white">Notify on match</span>
-                        <Switch
-                          checked={monitorForm.settings.notifyOnMatch}
-                          onCheckedChange={(checked) => setMonitorForm(prev => ({
-                            ...prev,
-                            settings: { ...prev.settings, notifyOnMatch: checked }
-                          }))}
-                        />
-                      </div>
-                      
-                      <div className="flex items-center justify-between">
-                        <span className="text-sm text-white">Save all images</span>
-                        <Switch
-                          checked={monitorForm.settings.saveAllImages}
-                          onCheckedChange={(checked) => setMonitorForm(prev => ({
-                            ...prev,
-                            settings: { ...prev.settings, saveAllImages: checked }
-                          }))}
-                        />
-                      </div>
-                      
-                      <div className="flex items-center justify-between">
-                        <span className="text-sm text-white">Auto-reply</span>
-                        <Switch
-                          checked={monitorForm.settings.autoReply}
-                          onCheckedChange={(checked) => setMonitorForm(prev => ({
-                            ...prev,
-                            settings: { ...prev.settings, autoReply: checked }
-                          }))}
-                        />
-                      </div>
-                      
-                      <div>
-                        <Label className="text-white text-sm">
-                          Confidence Threshold: {(monitorForm.settings.confidenceThreshold * 100).toFixed(0)}%
-                        </Label>
-                        <input
-                          type="range"
-                          min="0.1"
-                          max="1"
-                          step="0.1"
-                          value={monitorForm.settings.confidenceThreshold}
-                          onChange={(e) => setMonitorForm(prev => ({
-                            ...prev,
-                            settings: { ...prev.settings, confidenceThreshold: parseFloat(e.target.value) }
-                          }))}
-                          className="w-full mt-1"
-                        />
-                      </div>
-                      
-                      {monitorForm.settings.autoReply && (
-                        <div>
-                          <Label className="text-white text-sm">Reply Message</Label>
-                          <Textarea
-                            value={monitorForm.settings.replyMessage}
-                            onChange={(e) => setMonitorForm(prev => ({
-                              ...prev,
-                              settings: { ...prev.settings, replyMessage: e.target.value }
-                            }))}
-                            placeholder="Message to send when person is detected"
-                            className="mt-1 bg-white/10 border-white/20 text-white placeholder:text-blue-300"
-                          />
-                        </div>
-                      )}
-                    </div>
-                    
-                    <div className="flex gap-3 pt-4">
+                    </div>
+                    
+                    <div>
+                      <Label className="text-white">Target Persons *</Label>
+                      <div className="mt-2 space-y-2 max-h-32 overflow-y-auto">
+                        {personProfiles.map(person => (
+                          <label key={person._id} className="flex items-center gap-2">
+                            <input
+                              type="checkbox"
+                              checked={monitorForm.targetPersons.includes(person._id)}
+                              onChange={(e) => {
+                                if (e.target.checked) {
+                                  setMonitorForm(prev => ({
+                                    ...prev,
+                                    targetPersons: [...prev.targetPersons, person._id]
+                                  }));
+                                } else {
+                                  setMonitorForm(prev => ({
+                                    ...prev,
+                                    targetPersons: prev.targetPersons.filter(id => id !== person._id)
+                                  }));
+                                }
+                              }}
+                              className="rounded border-white/30"
+                            />
+                            <span className="text-white text-sm">{person.name}</span>
+                          </label>
+                        ))}
+                      </div>
+                    </div>
+                    
+                    <div className="space-y-3">
+                      <Label className="text-white">Settings</Label>
+                      
+                      <div className="flex items-center justify-between">
+                        <span className="text-sm text-white">Notify on match</span>
+                        <Switch
+                          checked={monitorForm.settings.notifyOnMatch}
+                          onCheckedChange={(checked) => setMonitorForm(prev => ({
+                            ...prev,
+                            settings: { ...prev.settings, notifyOnMatch: checked }
+                          }))}
+                        />
+                      </div>
+                      
+                      <div className="flex items-center justify-between">
+                        <span className="text-sm text-white">Save all images</span>
+                        <Switch
+                          checked={monitorForm.settings.saveAllImages}
+                          onCheckedChange={(checked) => setMonitorForm(prev => ({
+                            ...prev,
+                            settings: { ...prev.settings, saveAllImages: checked }
+                          }))}
+                        />
+                      </div>
+                      
+                      <div className="flex items-center justify-between">
+                        <span className="text-sm text-white">Auto-reply</span>
+                        <Switch
+                          checked={monitorForm.settings.autoReply}
+                          onCheckedChange={(checked) => setMonitorForm(prev => ({
+                            ...prev,
+                            settings: { ...prev.settings, autoReply: checked }
+                          }))}
+                        />
+                      </div>
+                      
+                      <div>
+                        <Label className="text-white text-sm">
+                          Confidence Threshold: {(monitorForm.settings.confidenceThreshold * 100).toFixed(0)}%
+                        </Label>
+                        <input
+                          type="range"
+                          min="0.1"
+                          max="1"
+                          step="0.1"
+                          value={monitorForm.settings.confidenceThreshold}
+                          onChange={(e) => setMonitorForm(prev => ({
+                            ...prev,
+                            settings: { ...prev.settings, confidenceThreshold: parseFloat(e.target.value) }
+                          }))}
+                          className="w-full mt-1"
+                        />
+                      </div>
+                      
+                      {monitorForm.settings.autoReply && (
+                        <div>
+                          <Label className="text-white text-sm">Reply Message</Label>
+                          <Textarea
+                            value={monitorForm.settings.replyMessage}
+                            onChange={(e) => setMonitorForm(prev => ({
+                              ...prev,
+                              settings: { ...prev.settings, replyMessage: e.target.value }
+                            }))}
+                            placeholder="Message to send when person is detected"
+                            className="mt-1 bg-white/10 border-white/20 text-white placeholder:text-blue-300"
+                          />
+                        </div>
+                      )}
+                    </div>
+                    
+                    <div className="flex gap-3 pt-4">
                       <Button
                         onClick={createGroupMonitor}
                         disabled={!monitorForm.groupId || monitorForm.targetPersons.length === 0}
@@ -1726,94 +1615,94 @@
                       >
                         Create Monitor
                       </Button>
-                      <Button
-                        onClick={() => setShowMonitorForm(false)}
-                        variant="outline"
-                        className="border-white/30 text-white hover:bg-white/10"
-                      >
-                        Cancel
-                      </Button>
-                    </div>
-                  </div>
-                </GlassCard>
-              </motion.div>
-            </motion.div>
-          )}
-        </AnimatePresence>
-
-        {/* Summary Modal */}
-        <AnimatePresence>
-          {showSummaryModal && selectedSummary && (
-            <motion.div
-              initial={{ opacity: 0 }}
-              animate={{ opacity: 1 }}
-              exit={{ opacity: 0 }}
-              className="fixed inset-0 bg-black/50 backdrop-blur-sm z-50 flex items-center justify-center p-4"
-            >
-              <motion.div
-                initial={{ scale: 0.95, opacity: 0 }}
-                animate={{ scale: 1, opacity: 1 }}
-                exit={{ scale: 0.95, opacity: 0 }}
-                className="max-w-4xl w-full max-h-[90vh] overflow-hidden"
-              >
-                <GlassCard className="h-full flex flex-col">
-                  {/* Header */}
-                  <div className="flex items-center justify-between p-6 border-b border-white/10">
-                    <div>
-                      <h3 className="text-xl font-semibold text-white">{selectedSummary.groupName} Summary</h3>
-                      <p className="text-sm text-blue-200/70">
-                        {selectedSummary.timeRange.start.toLocaleDateString()} - {selectedSummary.timeRange.end.toLocaleDateString()}
-                      </p>
-                    </div>
-                    <div className="flex items-center gap-2">
-                      <Button
-                        onClick={() => downloadSummary(selectedSummary)}
-                        size="sm"
-                        variant="outline"
-                        className="border-white/30 text-white hover:bg-white/10"
-                      >
-                        <Download className="w-4 h-4 mr-2" />
-                        Download
-                      </Button>
-                      <Button
-                        onClick={() => setShowSummaryModal(false)}
-                        size="sm"
-                        variant="ghost"
-                        className="text-white hover:bg-white/10"
-                      >
-                        <X className="w-4 h-4" />
-                      </Button>
-                    </div>
-                  </div>
-
-                  {/* Content */}
-                  <div className="flex-1 overflow-y-auto p-6 space-y-6">
-                    {/* Overview */}
-                    <div>
-                      <h4 className="text-lg font-semibold text-white mb-3">Overview</h4>
-                      <div className="grid grid-cols-2 md:grid-cols-4 gap-4 mb-4">
-                        <div className="bg-white/5 rounded-lg p-3">
-                          <div className="text-2xl font-bold text-green-400">{selectedSummary.totalMessages}</div>
-                          <div className="text-sm text-blue-200/70">Messages</div>
-                        </div>
-                        <div className="bg-white/5 rounded-lg p-3">
-                          <div className="text-2xl font-bold text-blue-400">{selectedSummary.activeParticipants}</div>
-                          <div className="text-sm text-blue-200/70">Participants</div>
-                        </div>
-                        <div className="bg-white/5 rounded-lg p-3">
-                          <div className="text-2xl font-bold text-purple-400">{selectedSummary.topKeywords.length}</div>
-                          <div className="text-sm text-blue-200/70">Topics</div>
-                        </div>
-                        <div className="bg-white/5 rounded-lg p-3">
-                          <div className="text-2xl font-bold text-yellow-400">{selectedSummary.processingStats.processingTimeMs}ms</div>
-                          <div className="text-sm text-blue-200/70">Processing</div>
-                        </div>
-                      </div>
-                      <div className="bg-white/5 rounded-lg p-4">
-                        <p className="text-white">{selectedSummary.overallSummary}</p>
-                      </div>
-                    </div>
-
+                      <Button
+                        onClick={() => setShowMonitorForm(false)}
+                        variant="outline"
+                        className="border-white/30 text-white hover:bg-white/10"
+                      >
+                        Cancel
+                      </Button>
+                    </div>
+                  </div>
+                </GlassCard>
+              </motion.div>
+            </motion.div>
+          )}
+        </AnimatePresence>
+
+        {/* Summary Modal */}
+        <AnimatePresence>
+          {showSummaryModal && selectedSummary && (
+            <motion.div
+              initial={{ opacity: 0 }}
+              animate={{ opacity: 1 }}
+              exit={{ opacity: 0 }}
+              className="fixed inset-0 bg-black/50 backdrop-blur-sm z-50 flex items-center justify-center p-4"
+            >
+              <motion.div
+                initial={{ scale: 0.95, opacity: 0 }}
+                animate={{ scale: 1, opacity: 1 }}
+                exit={{ scale: 0.95, opacity: 0 }}
+                className="max-w-4xl w-full max-h-[90vh] overflow-hidden"
+              >
+                <GlassCard className="h-full flex flex-col">
+                  {/* Header */}
+                  <div className="flex items-center justify-between p-6 border-b border-white/10">
+                    <div>
+                      <h3 className="text-xl font-semibold text-white">{selectedSummary.groupName} Summary</h3>
+                      <p className="text-sm text-blue-200/70">
+                        {selectedSummary.timeRange.start.toLocaleDateString()} - {selectedSummary.timeRange.end.toLocaleDateString()}
+                      </p>
+                    </div>
+                    <div className="flex items-center gap-2">
+                      <Button
+                        onClick={() => downloadSummary(selectedSummary)}
+                        size="sm"
+                        variant="outline"
+                        className="border-white/30 text-white hover:bg-white/10"
+                      >
+                        <Download className="w-4 h-4 mr-2" />
+                        Download
+                      </Button>
+                      <Button
+                        onClick={() => setShowSummaryModal(false)}
+                        size="sm"
+                        variant="ghost"
+                        className="text-white hover:bg-white/10"
+                      >
+                        <X className="w-4 h-4" />
+                      </Button>
+                    </div>
+                  </div>
+
+                  {/* Content */}
+                  <div className="flex-1 overflow-y-auto p-6 space-y-6">
+                    {/* Overview */}
+                    <div>
+                      <h4 className="text-lg font-semibold text-white mb-3">Overview</h4>
+                      <div className="grid grid-cols-2 md:grid-cols-4 gap-4 mb-4">
+                        <div className="bg-white/5 rounded-lg p-3">
+                          <div className="text-2xl font-bold text-green-400">{selectedSummary.totalMessages}</div>
+                          <div className="text-sm text-blue-200/70">Messages</div>
+                        </div>
+                        <div className="bg-white/5 rounded-lg p-3">
+                          <div className="text-2xl font-bold text-blue-400">{selectedSummary.activeParticipants}</div>
+                          <div className="text-sm text-blue-200/70">Participants</div>
+                        </div>
+                        <div className="bg-white/5 rounded-lg p-3">
+                          <div className="text-2xl font-bold text-purple-400">{selectedSummary.topKeywords.length}</div>
+                          <div className="text-sm text-blue-200/70">Topics</div>
+                        </div>
+                        <div className="bg-white/5 rounded-lg p-3">
+                          <div className="text-2xl font-bold text-yellow-400">{selectedSummary.processingStats.processingTimeMs}ms</div>
+                          <div className="text-sm text-blue-200/70">Processing</div>
+                        </div>
+                      </div>
+                      <div className="bg-white/5 rounded-lg p-4">
+                        <p className="text-white">{selectedSummary.overallSummary}</p>
+                      </div>
+                    </div>
+
 
                     {/* AI Insights Section */}
                     {selectedSummary.aiInsights && (
@@ -1899,115 +1788,115 @@
                         )}
                       </div>
                     )}
-                    {/* Top Participants */}
-                    <div>
-                      <h4 className="text-lg font-semibold text-white mb-3">Top Participants</h4>
-                      <div className="space-y-3">
-                        {selectedSummary.senderInsights.slice(0, 5).map((sender) => (
-                          <div key={sender.senderPhone} className="bg-white/5 rounded-lg p-4">
-                            <div className="flex items-center justify-between mb-2">
-                              <span className="font-medium text-white">{sender.senderName}</span>
-                              <span className="text-sm bg-blue-500/20 text-blue-300 px-2 py-1 rounded">
-                                {sender.messageCount} messages
-                              </span>
-                            </div>
-                            <p className="text-sm text-blue-200/70 mb-2">{sender.summary}</p>
-                            {sender.topKeywords.length > 0 && (
-                              <div className="flex flex-wrap gap-1">
-                                {sender.topKeywords.slice(0, 3).map((keyword) => (
-                                  <span
-                                    key={keyword.keyword}
-                                    className="text-xs bg-purple-500/20 text-purple-300 px-2 py-1 rounded"
-                                  >
-                                    {keyword.keyword}
-                                  </span>
-                                ))}
-                              </div>
-                            )}
-                          </div>
-                        ))}
-                      </div>
-                    </div>
-
-                    {/* Keywords and Activity */}
-                    <div className="grid grid-cols-1 md:grid-cols-2 gap-6">
-                      {/* Top Keywords */}
-                      <div>
-                        <h4 className="text-lg font-semibold text-white mb-3">Top Keywords</h4>
-                        <div className="bg-white/5 rounded-lg p-4">
-                          <div className="flex flex-wrap gap-2">
-                            {selectedSummary.topKeywords.slice(0, 10).map((keyword) => (
-                              <span
-                                key={keyword.keyword}
-                                className="bg-blue-500/20 text-blue-300 px-3 py-1 rounded-full text-sm"
-                              >
-                                {keyword.keyword} ({keyword.count})
-                              </span>
-                            ))}
-                          </div>
-                        </div>
-                      </div>
-
-                      {/* Top Emojis */}
-                      <div>
-                        <h4 className="text-lg font-semibold text-white mb-3">Top Emojis</h4>
-                        <div className="bg-white/5 rounded-lg p-4">
-                          <div className="flex flex-wrap gap-2">
-                            {selectedSummary.topEmojis.slice(0, 10).map((emoji) => (
-                              <span
-                                key={emoji.emoji}
-                                className="bg-yellow-500/20 text-yellow-300 px-3 py-1 rounded-full text-sm"
-                              >
-                                {emoji.emoji} {emoji.count}
-                              </span>
-                            ))}
-                          </div>
-                        </div>
-                      </div>
-                    </div>
-
-                    {/* Message Types */}
-                    <div>
-                      <h4 className="text-lg font-semibold text-white mb-3">Message Breakdown</h4>
-                      <div className="bg-white/5 rounded-lg p-4">
-                        <div className="grid grid-cols-3 md:grid-cols-6 gap-4">
-                          {Object.entries(selectedSummary.messageTypes).map(([type, count]) => (
-                            <div key={type} className="text-center">
-                              <div className="text-lg font-semibold text-white">{count}</div>
-                              <div className="text-sm text-blue-200/70 capitalize">{type}</div>
-                            </div>
-                          ))}
-                        </div>
-                      </div>
-                    </div>
-
-                    {/* Activity Peaks */}
-                    {selectedSummary.activityPeaks.length > 0 && (
-                      <div>
-                        <h4 className="text-lg font-semibold text-white mb-3">Peak Activity Hours</h4>
-                        <div className="bg-white/5 rounded-lg p-4">
-                          <div className="flex flex-wrap gap-2">
-                            {selectedSummary.activityPeaks.slice(0, 6).map((peak) => (
-                              <span
-                                key={peak.hour}
-                                className="bg-green-500/20 text-green-300 px-3 py-1 rounded-full text-sm"
-                              >
-                                {peak.hour}:00 ({peak.count} messages)
-                              </span>
-                            ))}
-                          </div>
-                        </div>
-                      </div>
-                    )}
-                  </div>
-                </GlassCard>
-              </motion.div>
-            </motion.div>
-          )}
-        </AnimatePresence>
-      </div>
-    </div>
-  );
-};
-
+                    {/* Top Participants */}
+                    <div>
+                      <h4 className="text-lg font-semibold text-white mb-3">Top Participants</h4>
+                      <div className="space-y-3">
+                        {selectedSummary.senderInsights.slice(0, 5).map((sender) => (
+                          <div key={sender.senderPhone} className="bg-white/5 rounded-lg p-4">
+                            <div className="flex items-center justify-between mb-2">
+                              <span className="font-medium text-white">{sender.senderName}</span>
+                              <span className="text-sm bg-blue-500/20 text-blue-300 px-2 py-1 rounded">
+                                {sender.messageCount} messages
+                              </span>
+                            </div>
+                            <p className="text-sm text-blue-200/70 mb-2">{sender.summary}</p>
+                            {sender.topKeywords.length > 0 && (
+                              <div className="flex flex-wrap gap-1">
+                                {sender.topKeywords.slice(0, 3).map((keyword) => (
+                                  <span
+                                    key={keyword.keyword}
+                                    className="text-xs bg-purple-500/20 text-purple-300 px-2 py-1 rounded"
+                                  >
+                                    {keyword.keyword}
+                                  </span>
+                                ))}
+                              </div>
+                            )}
+                          </div>
+                        ))}
+                      </div>
+                    </div>
+
+                    {/* Keywords and Activity */}
+                    <div className="grid grid-cols-1 md:grid-cols-2 gap-6">
+                      {/* Top Keywords */}
+                      <div>
+                        <h4 className="text-lg font-semibold text-white mb-3">Top Keywords</h4>
+                        <div className="bg-white/5 rounded-lg p-4">
+                          <div className="flex flex-wrap gap-2">
+                            {selectedSummary.topKeywords.slice(0, 10).map((keyword) => (
+                              <span
+                                key={keyword.keyword}
+                                className="bg-blue-500/20 text-blue-300 px-3 py-1 rounded-full text-sm"
+                              >
+                                {keyword.keyword} ({keyword.count})
+                              </span>
+                            ))}
+                          </div>
+                        </div>
+                      </div>
+
+                      {/* Top Emojis */}
+                      <div>
+                        <h4 className="text-lg font-semibold text-white mb-3">Top Emojis</h4>
+                        <div className="bg-white/5 rounded-lg p-4">
+                          <div className="flex flex-wrap gap-2">
+                            {selectedSummary.topEmojis.slice(0, 10).map((emoji) => (
+                              <span
+                                key={emoji.emoji}
+                                className="bg-yellow-500/20 text-yellow-300 px-3 py-1 rounded-full text-sm"
+                              >
+                                {emoji.emoji} {emoji.count}
+                              </span>
+                            ))}
+                          </div>
+                        </div>
+                      </div>
+                    </div>
+
+                    {/* Message Types */}
+                    <div>
+                      <h4 className="text-lg font-semibold text-white mb-3">Message Breakdown</h4>
+                      <div className="bg-white/5 rounded-lg p-4">
+                        <div className="grid grid-cols-3 md:grid-cols-6 gap-4">
+                          {Object.entries(selectedSummary.messageTypes).map(([type, count]) => (
+                            <div key={type} className="text-center">
+                              <div className="text-lg font-semibold text-white">{count}</div>
+                              <div className="text-sm text-blue-200/70 capitalize">{type}</div>
+                            </div>
+                          ))}
+                        </div>
+                      </div>
+                    </div>
+
+                    {/* Activity Peaks */}
+                    {selectedSummary.activityPeaks.length > 0 && (
+                      <div>
+                        <h4 className="text-lg font-semibold text-white mb-3">Peak Activity Hours</h4>
+                        <div className="bg-white/5 rounded-lg p-4">
+                          <div className="flex flex-wrap gap-2">
+                            {selectedSummary.activityPeaks.slice(0, 6).map((peak) => (
+                              <span
+                                key={peak.hour}
+                                className="bg-green-500/20 text-green-300 px-3 py-1 rounded-full text-sm"
+                              >
+                                {peak.hour}:00 ({peak.count} messages)
+                              </span>
+                            ))}
+                          </div>
+                        </div>
+                      </div>
+                    )}
+                  </div>
+                </GlassCard>
+              </motion.div>
+            </motion.div>
+          )}
+        </AnimatePresence>
+      </div>
+    </div>
+  );
+};
+
 export default WhatsAppGroupMonitorPage;