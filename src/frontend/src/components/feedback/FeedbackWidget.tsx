import React, { useEffect, useState } from 'react';
import { motion, AnimatePresence } from 'framer-motion';
import { Button } from '@/components/ui/button';
import { FeedbackModal } from './FeedbackModal';
import { 
  MessageCircle, 
  Bug, 
  Lightbulb, 
  Star,
  X,
  ChevronUp
} from 'lucide-react';

interface FeedbackWidgetProps {
  position?: 'bottom-right' | 'bottom-left' | 'top-right' | 'top-left';
  theme?: 'light' | 'dark' | 'auto';
  showQuickActions?: boolean;
  className?: string;
}

export const FeedbackWidget: React.FC<FeedbackWidgetProps> = ({
  position = 'bottom-right',
  theme = 'auto',
  showQuickActions = true,
  className = ''
}) => {
  const [isOpen, setIsOpen] = useState(false);
  const [showModal, setShowModal] = useState(false);
  const [quickType, setQuickType] = useState<'bug' | 'feature' | 'rating' | null>(null);
<<<<<<< HEAD
  const [hidden, setHidden] = useState(false);
  const [pos, setPos] = useState<{ x: number; y: number } | null>(null);
=======
  const [isVisible, setIsVisible] = useState(true);
>>>>>>> 7148f280

  useEffect(() => {
    try {
      const saved = localStorage.getItem('feedbackWidgetPos');
      if (saved) {
        const parsed = JSON.parse(saved);
        if (typeof parsed?.x === 'number' && typeof parsed?.y === 'number') {
          setPos(parsed);
          return;
        }
      }
    } catch {}

    const margin = 24;
    const size = 56;
    const vw = typeof window !== 'undefined' ? window.innerWidth : 800;
    const vh = typeof window !== 'undefined' ? window.innerHeight : 600;

    const defaults: Record<string, { x: number; y: number }> = {
      'bottom-right': { x: vw - margin - size, y: vh - margin - size },
      'bottom-left': { x: margin, y: vh - margin - size },
      'top-right': { x: vw - margin - size, y: margin },
      'top-left': { x: margin, y: margin }
    };
    setPos(defaults[position]);
  }, [position]);

  // Note: positionClasses no longer used after adding free-drag support

  const quickActions = [
    {
      type: 'bug' as const,
      icon: <Bug className="w-4 h-4" />,
      label: 'Report Bug',
      color: 'bg-red-500 hover:bg-red-600',
      description: 'Something is broken'
    },
    {
      type: 'feature' as const,
      icon: <Lightbulb className="w-4 h-4" />,
      label: 'Request Feature',
      color: 'bg-blue-500 hover:bg-blue-600',
      description: 'Suggest an improvement'
    },
    {
      type: 'rating' as const,
      icon: <Star className="w-4 h-4" />,
      label: 'Rate App',
      color: 'bg-yellow-500 hover:bg-yellow-600',
      description: 'Share your experience'
    }
  ];

  const handleQuickAction = (type: 'bug' | 'feature' | 'rating') => {
    setQuickType(type);
    setShowModal(true);
    setIsOpen(false);
  };

  const handleOpenGeneral = () => {
    setQuickType(null);
    setShowModal(true);
    setIsOpen(false);
  };

<<<<<<< HEAD
  if (hidden) {
    return null;
  }
=======
  if (!isVisible) return null;
>>>>>>> 7148f280

  return (
    <>
      {/* Widget */}
      <motion.div
<<<<<<< HEAD
        className={`fixed z-40 ${className} cursor-grab active:cursor-grabbing`}
        style={{ left: 0, top: 0, x: pos?.x ?? 0, y: pos?.y ?? 0 }}
        drag
        dragMomentum={false}
        dragElastic={0.2}
        onDragEnd={(event, info) => {
          const margin = 8;
          const width = 64;
          const height = 64;
          const maxX = (window.innerWidth || 0) - width - margin;
          const maxY = (window.innerHeight || 0) - height - margin;
          const clamp = (val: number, min: number, max: number) => Math.min(Math.max(val, min), max);
          const newX = clamp((pos?.x ?? 0) + info.offset.x, margin, Math.max(margin, maxX));
          const newY = clamp((pos?.y ?? 0) + info.offset.y, margin, Math.max(margin, maxY));
          const next = { x: newX, y: newY };
          setPos(next);
          try { localStorage.setItem('feedbackWidgetPos', JSON.stringify(next)); } catch {}
        }}
      >
=======
        drag
        dragMomentum={false}
        style={{ touchAction: 'none' }}
        className={`fixed z-40 ${positionClasses[position]} ${className} relative`}
      >
        <button
          onClick={() => setIsVisible(false)}
          className="absolute -top-1 -right-1 bg-background dark:bg-foreground text-foreground dark:text-background hover:bg-background/80 dark:hover:bg-foreground/80 rounded-full p-1 shadow-md border border-border dark:border-background/20"
          aria-label="Dismiss feedback widget"
        >
          <X className="w-3 h-3" />
        </button>
>>>>>>> 7148f280
        <AnimatePresence>
          {isOpen && showQuickActions && (
            <motion.div
              className="mb-4 space-y-2"
              initial={{ opacity: 0, y: 20, scale: 0.95 }}
              animate={{ opacity: 1, y: 0, scale: 1 }}
              exit={{ opacity: 0, y: 20, scale: 0.95 }}
              transition={{ duration: 0.2 }}
            >
              {quickActions.map((action, index) => (
                <motion.div
                  key={action.type}
                  initial={{ opacity: 0, x: position.includes('right') ? 20 : -20 }}
                  animate={{ opacity: 1, x: 0 }}
                  transition={{ delay: index * 0.05 }}
                >
                  <Button
                    onClick={() => handleQuickAction(action.type)}
                    className={`
                      ${action.color} text-white 
                      min-w-[160px] justify-start gap-3 
                      shadow-lg hover:shadow-xl transition-all duration-200
                      backdrop-blur-sm border border-white/20
                    `}
                  >
                    {action.icon}
                    <div className="text-left">
                      <div className="font-medium text-sm">{action.label}</div>
                      <div className="text-xs opacity-90">{action.description}</div>
                    </div>
                  </Button>
                </motion.div>
              ))}
              
              {/* General Feedback Button */}
              <motion.div
                initial={{ opacity: 0, x: position.includes('right') ? 20 : -20 }}
                animate={{ opacity: 1, x: 0 }}
                transition={{ delay: quickActions.length * 0.05 }}
              >
                <Button
                  onClick={handleOpenGeneral}
                  variant="outline"
                  className="
                    min-w-[160px] justify-start gap-3 
                    bg-background/80 backdrop-blur-sm 
                    border-border hover:bg-muted
                    shadow-lg hover:shadow-xl transition-all duration-200
                  "
                >
                  <MessageCircle className="w-4 h-4" />
                  <div className="text-left">
                    <div className="font-medium text-sm">General Feedback</div>
                    <div className="text-xs text-muted-foreground">Share your thoughts</div>
                  </div>
                </Button>
              </motion.div>
            </motion.div>
          )}
        </AnimatePresence>

        {/* Main Toggle Button */}
        <motion.div
          whileHover={{ scale: 1.05 }}
          whileTap={{ scale: 0.95 }}
        >
          <Button
            onClick={() => {
              if (showQuickActions) {
                setIsOpen(!isOpen);
              } else {
                setShowModal(true);
              }
            }}
            className={`
              relative w-14 h-14 rounded-full
              bg-primary hover:bg-primary/90 text-primary-foreground
              shadow-lg hover:shadow-xl transition-all duration-300
              ${isOpen ? 'rotate-45' : ''}
            `}
          >
            <button
              type="button"
              aria-label="Dismiss feedback button"
              onClick={(e) => { e.stopPropagation(); setHidden(true); }}
              className="absolute -top-1 -right-1 w-5 h-5 rounded-full bg-black/60 text-white flex items-center justify-center hover:bg-black/80"
            >
              <X className="w-3 h-3" />
            </button>
            <AnimatePresence mode="wait">
              {isOpen ? (
                <motion.div
                  key="close"
                  initial={{ opacity: 0, rotate: -90 }}
                  animate={{ opacity: 1, rotate: 0 }}
                  exit={{ opacity: 0, rotate: 90 }}
                  transition={{ duration: 0.2 }}
                >
                  <X className="w-6 h-6" />
                </motion.div>
              ) : (
                <motion.div
                  key="feedback"
                  initial={{ opacity: 0, rotate: -90 }}
                  animate={{ opacity: 1, rotate: 0 }}
                  exit={{ opacity: 0, rotate: 90 }}
                  transition={{ duration: 0.2 }}
                  className="flex flex-col items-center gap-1"
                >
                  <MessageCircle className="w-5 h-5" />
                  {showQuickActions && (
                    <ChevronUp className="w-3 h-3 opacity-60" />
                  )}
                </motion.div>
              )}
            </AnimatePresence>

            {/* Pulse Animation */}
            <motion.div
              className="absolute inset-0 rounded-full bg-primary pointer-events-none"
              animate={{
                scale: [1, 1.2, 1],
                opacity: [0.7, 0, 0.7]
              }}
              transition={{
                duration: 3,
                repeat: Infinity,
                ease: "easeInOut"
              }}
            />
          </Button>
        </motion.div>

        {/* Tooltip */}
        {!isOpen && (
          <motion.div
            className={`
              absolute ${position.includes('right') ? 'right-16' : 'left-16'}
              ${position.includes('bottom') ? 'bottom-2' : 'top-2'}
              bg-card border border-border rounded-lg px-3 py-2
              shadow-lg backdrop-blur-sm
              pointer-events-none opacity-0 group-hover:opacity-100
              transition-opacity duration-200
            `}
            initial={{ opacity: 0, scale: 0.95 }}
            whileHover={{ opacity: 1, scale: 1 }}
          >
            <span className="text-sm font-medium text-foreground">
              Give Feedback
            </span>
          </motion.div>
        )}
      </motion.div>

      {/* Feedback Modal */}
      <FeedbackModal
        isOpen={showModal}
        onClose={() => {
          setShowModal(false);
          setQuickType(null);
        }}
        initialType={quickType}
      />
    </>
  );
};<|MERGE_RESOLUTION|>--- conflicted
+++ resolved
@@ -1,312 +1,250 @@
-import React, { useEffect, useState } from 'react';
-import { motion, AnimatePresence } from 'framer-motion';
-import { Button } from '@/components/ui/button';
-import { FeedbackModal } from './FeedbackModal';
-import { 
-  MessageCircle, 
-  Bug, 
-  Lightbulb, 
-  Star,
-  X,
-  ChevronUp
-} from 'lucide-react';
-
-interface FeedbackWidgetProps {
-  position?: 'bottom-right' | 'bottom-left' | 'top-right' | 'top-left';
-  theme?: 'light' | 'dark' | 'auto';
-  showQuickActions?: boolean;
-  className?: string;
-}
-
-export const FeedbackWidget: React.FC<FeedbackWidgetProps> = ({
-  position = 'bottom-right',
-  theme = 'auto',
-  showQuickActions = true,
-  className = ''
-}) => {
-  const [isOpen, setIsOpen] = useState(false);
-  const [showModal, setShowModal] = useState(false);
-  const [quickType, setQuickType] = useState<'bug' | 'feature' | 'rating' | null>(null);
-<<<<<<< HEAD
-  const [hidden, setHidden] = useState(false);
-  const [pos, setPos] = useState<{ x: number; y: number } | null>(null);
-=======
-  const [isVisible, setIsVisible] = useState(true);
->>>>>>> 7148f280
-
-  useEffect(() => {
-    try {
-      const saved = localStorage.getItem('feedbackWidgetPos');
-      if (saved) {
-        const parsed = JSON.parse(saved);
-        if (typeof parsed?.x === 'number' && typeof parsed?.y === 'number') {
-          setPos(parsed);
-          return;
-        }
-      }
-    } catch {}
-
-    const margin = 24;
-    const size = 56;
-    const vw = typeof window !== 'undefined' ? window.innerWidth : 800;
-    const vh = typeof window !== 'undefined' ? window.innerHeight : 600;
-
-    const defaults: Record<string, { x: number; y: number }> = {
-      'bottom-right': { x: vw - margin - size, y: vh - margin - size },
-      'bottom-left': { x: margin, y: vh - margin - size },
-      'top-right': { x: vw - margin - size, y: margin },
-      'top-left': { x: margin, y: margin }
-    };
-    setPos(defaults[position]);
-  }, [position]);
-
-  // Note: positionClasses no longer used after adding free-drag support
-
-  const quickActions = [
-    {
-      type: 'bug' as const,
-      icon: <Bug className="w-4 h-4" />,
-      label: 'Report Bug',
-      color: 'bg-red-500 hover:bg-red-600',
-      description: 'Something is broken'
-    },
-    {
-      type: 'feature' as const,
-      icon: <Lightbulb className="w-4 h-4" />,
-      label: 'Request Feature',
-      color: 'bg-blue-500 hover:bg-blue-600',
-      description: 'Suggest an improvement'
-    },
-    {
-      type: 'rating' as const,
-      icon: <Star className="w-4 h-4" />,
-      label: 'Rate App',
-      color: 'bg-yellow-500 hover:bg-yellow-600',
-      description: 'Share your experience'
-    }
-  ];
-
-  const handleQuickAction = (type: 'bug' | 'feature' | 'rating') => {
-    setQuickType(type);
-    setShowModal(true);
-    setIsOpen(false);
-  };
-
-  const handleOpenGeneral = () => {
-    setQuickType(null);
-    setShowModal(true);
-    setIsOpen(false);
-  };
-
-<<<<<<< HEAD
-  if (hidden) {
-    return null;
-  }
-=======
-  if (!isVisible) return null;
->>>>>>> 7148f280
-
-  return (
-    <>
-      {/* Widget */}
-      <motion.div
-<<<<<<< HEAD
-        className={`fixed z-40 ${className} cursor-grab active:cursor-grabbing`}
-        style={{ left: 0, top: 0, x: pos?.x ?? 0, y: pos?.y ?? 0 }}
-        drag
-        dragMomentum={false}
-        dragElastic={0.2}
-        onDragEnd={(event, info) => {
-          const margin = 8;
-          const width = 64;
-          const height = 64;
-          const maxX = (window.innerWidth || 0) - width - margin;
-          const maxY = (window.innerHeight || 0) - height - margin;
-          const clamp = (val: number, min: number, max: number) => Math.min(Math.max(val, min), max);
-          const newX = clamp((pos?.x ?? 0) + info.offset.x, margin, Math.max(margin, maxX));
-          const newY = clamp((pos?.y ?? 0) + info.offset.y, margin, Math.max(margin, maxY));
-          const next = { x: newX, y: newY };
-          setPos(next);
-          try { localStorage.setItem('feedbackWidgetPos', JSON.stringify(next)); } catch {}
-        }}
-      >
-=======
-        drag
-        dragMomentum={false}
-        style={{ touchAction: 'none' }}
-        className={`fixed z-40 ${positionClasses[position]} ${className} relative`}
-      >
-        <button
-          onClick={() => setIsVisible(false)}
-          className="absolute -top-1 -right-1 bg-background dark:bg-foreground text-foreground dark:text-background hover:bg-background/80 dark:hover:bg-foreground/80 rounded-full p-1 shadow-md border border-border dark:border-background/20"
-          aria-label="Dismiss feedback widget"
-        >
-          <X className="w-3 h-3" />
-        </button>
->>>>>>> 7148f280
-        <AnimatePresence>
-          {isOpen && showQuickActions && (
-            <motion.div
-              className="mb-4 space-y-2"
-              initial={{ opacity: 0, y: 20, scale: 0.95 }}
-              animate={{ opacity: 1, y: 0, scale: 1 }}
-              exit={{ opacity: 0, y: 20, scale: 0.95 }}
-              transition={{ duration: 0.2 }}
-            >
-              {quickActions.map((action, index) => (
-                <motion.div
-                  key={action.type}
-                  initial={{ opacity: 0, x: position.includes('right') ? 20 : -20 }}
-                  animate={{ opacity: 1, x: 0 }}
-                  transition={{ delay: index * 0.05 }}
-                >
-                  <Button
-                    onClick={() => handleQuickAction(action.type)}
-                    className={`
-                      ${action.color} text-white 
-                      min-w-[160px] justify-start gap-3 
-                      shadow-lg hover:shadow-xl transition-all duration-200
-                      backdrop-blur-sm border border-white/20
-                    `}
-                  >
-                    {action.icon}
-                    <div className="text-left">
-                      <div className="font-medium text-sm">{action.label}</div>
-                      <div className="text-xs opacity-90">{action.description}</div>
-                    </div>
-                  </Button>
-                </motion.div>
-              ))}
-              
-              {/* General Feedback Button */}
-              <motion.div
-                initial={{ opacity: 0, x: position.includes('right') ? 20 : -20 }}
-                animate={{ opacity: 1, x: 0 }}
-                transition={{ delay: quickActions.length * 0.05 }}
-              >
-                <Button
-                  onClick={handleOpenGeneral}
-                  variant="outline"
-                  className="
-                    min-w-[160px] justify-start gap-3 
-                    bg-background/80 backdrop-blur-sm 
-                    border-border hover:bg-muted
-                    shadow-lg hover:shadow-xl transition-all duration-200
-                  "
-                >
-                  <MessageCircle className="w-4 h-4" />
-                  <div className="text-left">
-                    <div className="font-medium text-sm">General Feedback</div>
-                    <div className="text-xs text-muted-foreground">Share your thoughts</div>
-                  </div>
-                </Button>
-              </motion.div>
-            </motion.div>
-          )}
-        </AnimatePresence>
-
-        {/* Main Toggle Button */}
-        <motion.div
-          whileHover={{ scale: 1.05 }}
-          whileTap={{ scale: 0.95 }}
-        >
-          <Button
-            onClick={() => {
-              if (showQuickActions) {
-                setIsOpen(!isOpen);
-              } else {
-                setShowModal(true);
-              }
-            }}
-            className={`
-              relative w-14 h-14 rounded-full
-              bg-primary hover:bg-primary/90 text-primary-foreground
-              shadow-lg hover:shadow-xl transition-all duration-300
-              ${isOpen ? 'rotate-45' : ''}
-            `}
-          >
-            <button
-              type="button"
-              aria-label="Dismiss feedback button"
-              onClick={(e) => { e.stopPropagation(); setHidden(true); }}
-              className="absolute -top-1 -right-1 w-5 h-5 rounded-full bg-black/60 text-white flex items-center justify-center hover:bg-black/80"
-            >
-              <X className="w-3 h-3" />
-            </button>
-            <AnimatePresence mode="wait">
-              {isOpen ? (
-                <motion.div
-                  key="close"
-                  initial={{ opacity: 0, rotate: -90 }}
-                  animate={{ opacity: 1, rotate: 0 }}
-                  exit={{ opacity: 0, rotate: 90 }}
-                  transition={{ duration: 0.2 }}
-                >
-                  <X className="w-6 h-6" />
-                </motion.div>
-              ) : (
-                <motion.div
-                  key="feedback"
-                  initial={{ opacity: 0, rotate: -90 }}
-                  animate={{ opacity: 1, rotate: 0 }}
-                  exit={{ opacity: 0, rotate: 90 }}
-                  transition={{ duration: 0.2 }}
-                  className="flex flex-col items-center gap-1"
-                >
-                  <MessageCircle className="w-5 h-5" />
-                  {showQuickActions && (
-                    <ChevronUp className="w-3 h-3 opacity-60" />
-                  )}
-                </motion.div>
-              )}
-            </AnimatePresence>
-
-            {/* Pulse Animation */}
-            <motion.div
-              className="absolute inset-0 rounded-full bg-primary pointer-events-none"
-              animate={{
-                scale: [1, 1.2, 1],
-                opacity: [0.7, 0, 0.7]
-              }}
-              transition={{
-                duration: 3,
-                repeat: Infinity,
-                ease: "easeInOut"
-              }}
-            />
-          </Button>
-        </motion.div>
-
-        {/* Tooltip */}
-        {!isOpen && (
-          <motion.div
-            className={`
-              absolute ${position.includes('right') ? 'right-16' : 'left-16'}
-              ${position.includes('bottom') ? 'bottom-2' : 'top-2'}
-              bg-card border border-border rounded-lg px-3 py-2
-              shadow-lg backdrop-blur-sm
-              pointer-events-none opacity-0 group-hover:opacity-100
-              transition-opacity duration-200
-            `}
-            initial={{ opacity: 0, scale: 0.95 }}
-            whileHover={{ opacity: 1, scale: 1 }}
-          >
-            <span className="text-sm font-medium text-foreground">
-              Give Feedback
-            </span>
-          </motion.div>
-        )}
-      </motion.div>
-
-      {/* Feedback Modal */}
-      <FeedbackModal
-        isOpen={showModal}
-        onClose={() => {
-          setShowModal(false);
-          setQuickType(null);
-        }}
-        initialType={quickType}
-      />
-    </>
-  );
+import React, { useState } from 'react';
+import { motion, AnimatePresence } from 'framer-motion';
+import { Button } from '@/components/ui/button';
+import { FeedbackModal } from './FeedbackModal';
+import { 
+  MessageCircle, 
+  Bug, 
+  Lightbulb, 
+  Star,
+  X,
+  ChevronUp
+} from 'lucide-react';
+
+interface FeedbackWidgetProps {
+  position?: 'bottom-right' | 'bottom-left' | 'top-right' | 'top-left';
+  theme?: 'light' | 'dark' | 'auto';
+  showQuickActions?: boolean;
+  className?: string;
+}
+
+export const FeedbackWidget: React.FC<FeedbackWidgetProps> = ({
+  position = 'bottom-right',
+  theme = 'auto',
+  showQuickActions = true,
+  className = ''
+}) => {
+  const [isOpen, setIsOpen] = useState(false);
+  const [showModal, setShowModal] = useState(false);
+  const [quickType, setQuickType] = useState<'bug' | 'feature' | 'rating' | null>(null);
+  const [isVisible, setIsVisible] = useState(true);
+
+  const positionClasses = {
+    'bottom-right': 'bottom-6 right-6',
+    'bottom-left': 'bottom-6 left-6',
+    'top-right': 'top-6 right-6',
+    'top-left': 'top-6 left-6'
+  };
+
+  const quickActions = [
+    {
+      type: 'bug' as const,
+      icon: <Bug className="w-4 h-4" />,
+      label: 'Report Bug',
+      color: 'bg-red-500 hover:bg-red-600',
+      description: 'Something is broken'
+    },
+    {
+      type: 'feature' as const,
+      icon: <Lightbulb className="w-4 h-4" />,
+      label: 'Request Feature',
+      color: 'bg-blue-500 hover:bg-blue-600',
+      description: 'Suggest an improvement'
+    },
+    {
+      type: 'rating' as const,
+      icon: <Star className="w-4 h-4" />,
+      label: 'Rate App',
+      color: 'bg-yellow-500 hover:bg-yellow-600',
+      description: 'Share your experience'
+    }
+  ];
+
+  const handleQuickAction = (type: 'bug' | 'feature' | 'rating') => {
+    setQuickType(type);
+    setShowModal(true);
+    setIsOpen(false);
+  };
+
+  const handleOpenGeneral = () => {
+    setQuickType(null);
+    setShowModal(true);
+    setIsOpen(false);
+  };
+
+  if (!isVisible) return null;
+
+  return (
+    <>
+      {/* Widget */}
+      <motion.div
+        drag
+        dragMomentum={false}
+        style={{ touchAction: 'none' }}
+        className={`fixed z-40 ${positionClasses[position]} ${className} relative`}
+      >
+        <button
+          onClick={() => setIsVisible(false)}
+          className="absolute -top-1 -right-1 bg-background dark:bg-foreground text-foreground dark:text-background hover:bg-background/80 dark:hover:bg-foreground/80 rounded-full p-1 shadow-md border border-border dark:border-background/20"
+          aria-label="Dismiss feedback widget"
+        >
+          <X className="w-3 h-3" />
+        </button>
+        <AnimatePresence>
+          {isOpen && showQuickActions && (
+            <motion.div
+              className="mb-4 space-y-2"
+              initial={{ opacity: 0, y: 20, scale: 0.95 }}
+              animate={{ opacity: 1, y: 0, scale: 1 }}
+              exit={{ opacity: 0, y: 20, scale: 0.95 }}
+              transition={{ duration: 0.2 }}
+            >
+              {quickActions.map((action, index) => (
+                <motion.div
+                  key={action.type}
+                  initial={{ opacity: 0, x: position.includes('right') ? 20 : -20 }}
+                  animate={{ opacity: 1, x: 0 }}
+                  transition={{ delay: index * 0.05 }}
+                >
+                  <Button
+                    onClick={() => handleQuickAction(action.type)}
+                    className={`
+                      ${action.color} text-white 
+                      min-w-[160px] justify-start gap-3 
+                      shadow-lg hover:shadow-xl transition-all duration-200
+                      backdrop-blur-sm border border-white/20
+                    `}
+                  >
+                    {action.icon}
+                    <div className="text-left">
+                      <div className="font-medium text-sm">{action.label}</div>
+                      <div className="text-xs opacity-90">{action.description}</div>
+                    </div>
+                  </Button>
+                </motion.div>
+              ))}
+              
+              {/* General Feedback Button */}
+              <motion.div
+                initial={{ opacity: 0, x: position.includes('right') ? 20 : -20 }}
+                animate={{ opacity: 1, x: 0 }}
+                transition={{ delay: quickActions.length * 0.05 }}
+              >
+                <Button
+                  onClick={handleOpenGeneral}
+                  variant="outline"
+                  className="
+                    min-w-[160px] justify-start gap-3 
+                    bg-background/80 backdrop-blur-sm 
+                    border-border hover:bg-muted
+                    shadow-lg hover:shadow-xl transition-all duration-200
+                  "
+                >
+                  <MessageCircle className="w-4 h-4" />
+                  <div className="text-left">
+                    <div className="font-medium text-sm">General Feedback</div>
+                    <div className="text-xs text-muted-foreground">Share your thoughts</div>
+                  </div>
+                </Button>
+              </motion.div>
+            </motion.div>
+          )}
+        </AnimatePresence>
+
+        {/* Main Toggle Button */}
+        <motion.div
+          whileHover={{ scale: 1.05 }}
+          whileTap={{ scale: 0.95 }}
+        >
+          <Button
+            onClick={() => {
+              if (showQuickActions) {
+                setIsOpen(!isOpen);
+              } else {
+                setShowModal(true);
+              }
+            }}
+            className={`
+              relative w-14 h-14 rounded-full
+              bg-primary hover:bg-primary/90 text-primary-foreground
+              shadow-lg hover:shadow-xl transition-all duration-300
+              ${isOpen ? 'rotate-45' : ''}
+            `}
+          >
+            <AnimatePresence mode="wait">
+              {isOpen ? (
+                <motion.div
+                  key="close"
+                  initial={{ opacity: 0, rotate: -90 }}
+                  animate={{ opacity: 1, rotate: 0 }}
+                  exit={{ opacity: 0, rotate: 90 }}
+                  transition={{ duration: 0.2 }}
+                >
+                  <X className="w-6 h-6" />
+                </motion.div>
+              ) : (
+                <motion.div
+                  key="feedback"
+                  initial={{ opacity: 0, rotate: -90 }}
+                  animate={{ opacity: 1, rotate: 0 }}
+                  exit={{ opacity: 0, rotate: 90 }}
+                  transition={{ duration: 0.2 }}
+                  className="flex flex-col items-center gap-1"
+                >
+                  <MessageCircle className="w-5 h-5" />
+                  {showQuickActions && (
+                    <ChevronUp className="w-3 h-3 opacity-60" />
+                  )}
+                </motion.div>
+              )}
+            </AnimatePresence>
+
+            {/* Pulse Animation */}
+            <motion.div
+              className="absolute inset-0 rounded-full bg-primary pointer-events-none"
+              animate={{
+                scale: [1, 1.2, 1],
+                opacity: [0.7, 0, 0.7]
+              }}
+              transition={{
+                duration: 3,
+                repeat: Infinity,
+                ease: "easeInOut"
+              }}
+            />
+          </Button>
+        </motion.div>
+
+        {/* Tooltip */}
+        {!isOpen && (
+          <motion.div
+            className={`
+              absolute ${position.includes('right') ? 'right-16' : 'left-16'}
+              ${position.includes('bottom') ? 'bottom-2' : 'top-2'}
+              bg-card border border-border rounded-lg px-3 py-2
+              shadow-lg backdrop-blur-sm
+              pointer-events-none opacity-0 group-hover:opacity-100
+              transition-opacity duration-200
+            `}
+            initial={{ opacity: 0, scale: 0.95 }}
+            whileHover={{ opacity: 1, scale: 1 }}
+          >
+            <span className="text-sm font-medium text-foreground">
+              Give Feedback
+            </span>
+          </motion.div>
+        )}
+      </motion.div>
+
+      {/* Feedback Modal */}
+      <FeedbackModal
+        isOpen={showModal}
+        onClose={() => {
+          setShowModal(false);
+          setQuickType(null);
+        }}
+        initialType={quickType}
+      />
+    </>
+  );
 };