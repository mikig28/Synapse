/**
 * WAHA Controller - Modern WhatsApp API Controller
 * Replaces whatsappController.ts with WAHA-based implementation
 */

import { Request, Response } from 'express';
import { AuthenticatedRequest } from '../middleware/authMiddleware';
import WAHAService from '../../services/wahaService';
import WhatsAppSessionManager from '../../services/whatsappSessionManager';
import POLLING_CONFIG from '../../config/polling.config';
import { whatsappMediaService } from '../../services/whatsappMediaService';
import WhatsAppMessage from '../../models/WhatsAppMessage';
import WhatsAppContact from '../../models/WhatsAppContact';
import User from '../../models/User';
import * as path from 'path';
import * as fs from 'fs';

// Monitoring statistics
const monitoringStats = {
  totalRequests: 0,
  cacheHits: 0,
  cacheMisses: 0,
  apiCalls: 0,
  errors: 0,
  lastReset: new Date()
};

// Get WhatsApp Session Manager instance
const getSessionManager = () => {
  return WhatsAppSessionManager.getInstance();
};

// Get WAHA service for specific user (WAHA PLUS enabled)
const getWAHAServiceForUser = async (userId: string) => {
  // WAHA PLUS supports multiple sessions - each user gets their own
  const sessionManager = getSessionManager();
  const userSession = await sessionManager.getSessionForUser(userId);
  
  console.log(`[SessionManager] Using user-specific session for ${userId} (WAHA PLUS)`);
  return userSession;
};

/**
 * Get monitoring statistics
 */
export const getMonitoringStats = async (req: Request, res: Response) => {
  try {
    const uptime = Date.now() - monitoringStats.lastReset.getTime();
    const cacheHitRate = monitoringStats.totalRequests > 0 
      ? (monitoringStats.cacheHits / monitoringStats.totalRequests * 100).toFixed(2) 
      : 0;
    
    res.json({
      success: true,
      data: {
        ...monitoringStats,
        uptime,
        cacheHitRate: `${cacheHitRate}%`,
        averageApiCallsPerMinute: (monitoringStats.apiCalls / (uptime / 60000)).toFixed(2)
      }
    });
  } catch (error) {
    console.error('[WAHA Controller] Error getting monitoring stats:', error);
    res.status(500).json({
      success: false,
      error: 'Failed to get monitoring statistics'
    });
  }
};

/**
 * Get WhatsApp connection status
 */
export const getStatus = async (req: AuthenticatedRequest, res: Response) => {
  try {
    monitoringStats.totalRequests++;
    monitoringStats.apiCalls++;
    
    const userId = req.user!.id;
    const wahaService = await getWAHAServiceForUser(userId);
    
    // Try to get status with connection test
    let wahaStatus;
    let sessionDetails;
    try {
      wahaStatus = await wahaService.getStatus();
      
      // Get detailed session information to properly determine authentication
      try {
        sessionDetails = await wahaService.getSessionStatus();
        console.log('[WAHA Controller] Session details:', sessionDetails);
      } catch (sessionError) {
        console.warn('[WAHA Controller] Could not get session details:', sessionError);
        sessionDetails = null;
      }
      
      // If service claims to be ready but we haven't tested recently, verify connection
      if (wahaStatus.isReady) {
        try {
          await wahaService.healthCheck();
        } catch (healthError) {
          console.warn('[WAHA Controller] Health check failed during status request:', healthError);
          wahaStatus.isReady = false;
          wahaStatus.status = 'disconnected';
        }
      }
    } catch (serviceError) {
      console.error('[WAHA Controller] WAHA service error:', serviceError);
      wahaStatus = {
        isReady: false,
        status: 'error',
        qrAvailable: false,
        timestamp: new Date().toISOString()
      };
      sessionDetails = null;
    }
    
    // Determine authentication status based on session details
    const isAuthenticated = sessionDetails?.status === 'WORKING';
    const isConnected = wahaStatus.isReady && isAuthenticated;
    const qrAvailable = sessionDetails?.status === 'SCAN_QR_CODE';
    
    console.log('[WAHA Controller] Status determination:', {
      sessionStatus: sessionDetails?.status,
      wahaReady: wahaStatus.isReady,
      isAuthenticated,
      isConnected,
      qrAvailable
    });
    
    // Get monitoring stats if available (cached for performance)
    let groupsCount = undefined as unknown as number;
    let privateChatsCount = undefined as unknown as number;
    let messagesCount = undefined as unknown as number;
    let imagesCount = 0;
    let lastActivity = new Date().toISOString();
    
    // Try to get cached counts from global monitoring stats
    let globalStats: any = null;
    try {
      globalStats = (global as any).wahaMonitoringStats;
      if (globalStats && globalStats.timestamp && (Date.now() - globalStats.timestamp < 300000)) { // 5 minutes cache
        groupsCount = globalStats.groupsCount || 0;
        privateChatsCount = globalStats.privateChatsCount || 0;
        messagesCount = globalStats.messagesCount || 0;
        imagesCount = globalStats.imagesCount || 0;
        lastActivity = globalStats.lastActivity || lastActivity;
      }
    } catch (statsError) {
      // Ignore stats errors, will use defaults
    }

    // Convert WAHA status to format expected by frontend
    const status = {
      connected: isConnected,
      authenticated: isAuthenticated,
      lastHeartbeat: new Date(),
      serviceStatus: sessionDetails?.status || wahaStatus.status,
      isReady: isConnected,
      isClientReady: isConnected,
      groupsCount,
      privateChatsCount,
      messagesCount,
      qrAvailable: qrAvailable,
      timestamp: wahaStatus.timestamp,
      monitoredKeywords: [],
      serviceType: 'waha',
      // Enhanced monitoring fields
      imagesCount: imagesCount,
      monitoringActive: isConnected && isAuthenticated,
      lastActivity: lastActivity
    };
    
    // Note: Per-user status caching removed for multi-user support
    
    // Check if we need to emit authentication status change via Socket.IO
    const io_instance = (global as any).io;
    if (io_instance && isAuthenticated) {
      // Only emit if we detect a new authentication (this prevents spam)
      const currentTime = Date.now();
      const lastEmit = (global as any).lastAuthStatusEmit || 0;
      
      if (currentTime - lastEmit > 10000) { // Only emit every 10 seconds max
        console.log('[WAHA Controller] Emitting authentication status via Socket.IO');
        io_instance.emit('whatsapp:status', {
          connected: true,
          authenticated: true,
          isReady: true,
          authMethod: 'qr',
          serviceType: 'waha',
          timestamp: new Date().toISOString()
        });
        (global as any).lastAuthStatusEmit = currentTime;
      }
    }
    
    res.json({
      success: true,
      data: status
    });
  } catch (error) {
    console.error('[WAHA Controller] Error getting status:', error);
    res.status(500).json({
      success: false,
      error: 'Failed to get WhatsApp status'
    });
  }
};

/**
 * Get QR code for user's WhatsApp authentication
 */
export const getQR = async (req: AuthenticatedRequest, res: Response) => {
  try {
    const userId = req.user!.id;
    console.log(`[WAHA Controller] QR code request received for user ${userId}`);
    const wahaService = await getWAHAServiceForUser(userId);
    const force = String(req.query.force || '').toLowerCase() === 'true';
    
    // Check service health first
    try {
      await wahaService.healthCheck();
      console.log('[WAHA Controller] Service health check passed');
    } catch (healthError) {
      console.error('[WAHA Controller] Service health check failed:', healthError);
      return res.status(503).json({
        success: false,
        error: 'WAHA service is not available. Please check service status.',
        suggestion: 'Try restarting the WAHA service'
      });
    }
    
    const qrDataUrl = await wahaService.getQRCode(undefined, force);
    console.log('[WAHA Controller] ✅ QR code generated successfully');
    
    res.json({
      success: true,
      data: {
        qrCode: qrDataUrl,
        message: 'QR code ready for scanning with WhatsApp mobile app'
      }
    });
  } catch (error) {
    console.error('[WAHA Controller] ❌ Error getting QR code:', error);
    
    // Provide more specific error messages based on the error type
    let statusCode = 500;
    let userMessage = 'Failed to generate QR code';
    
    if (error instanceof Error) {
      if (error.message.includes('not ready') || error.message.includes('422')) {
        statusCode = 422;
        userMessage = 'Session needs to be restarted. Please try again.';
      } else if (error.message.includes('not responding') || error.message.includes('502')) {
        statusCode = 502;
        userMessage = 'WhatsApp service is not responding. Please check service availability.';
      } else if (error.message.includes('timeout')) {
        statusCode = 408;
        userMessage = 'QR code generation timed out. Please try again.';
      } else if (error.message.includes('429') || error.message.toLowerCase().includes('too many')) {
        statusCode = 429;
        userMessage = 'Too many linking attempts. Please wait a minute and try again.';
      }
    }
    
    res.status(statusCode).json({
      success: false,
      error: userMessage,
      technical: error instanceof Error ? error.message : String(error)
    });
  }
};

/**
 * Send text message from user's session
 */
export const sendMessage = async (req: AuthenticatedRequest, res: Response) => {
  try {
    const userId = req.user!.id;
    console.log('[WAHA Controller] Send message request received:', {
      userId,
      body: req.body,
      headers: {
        'content-type': req.headers['content-type'],
        'user-agent': req.headers['user-agent']
      }
    });
    
    const { chatId, message, text } = req.body;
    
    if (!chatId || (!message && !text)) {
      console.log('[WAHA Controller] ❌ Missing required fields:', { chatId, message, text });
      return res.status(400).json({
        success: false,
        error: 'Missing required fields: chatId and message/text'
      });
    }

    const wahaService = await getWAHAServiceForUser(userId);

    // Check if session is authenticated before attempting to send message
    const sessionStatus = await wahaService.getStatus();
    if (sessionStatus.status !== 'WORKING') {
      console.log(`[WAHA Controller] Session not in WORKING state (${sessionStatus.status}), cannot send message`);
      return res.status(400).json({
        success: false,
        error: sessionStatus.status === 'SCAN_QR_CODE'
          ? 'Please scan QR code to authenticate before sending messages'
          : `Session is ${sessionStatus.status}, cannot send messages`,
        sessionStatus: sessionStatus.status
      });
    }

    const messageText = message || text;

    console.log('[WAHA Controller] Attempting to send message:', {
      chatId,
      messageLength: messageText.length,
      messagePreview: messageText.substring(0, 50) + (messageText.length > 50 ? '...' : '')
    });

    const result = await wahaService.sendMessage(chatId, messageText);
    
    console.log('[WAHA Controller] ✅ Message sent successfully:', result);
    res.json({
      success: true,
      data: result
    });
  } catch (error: any) {
    console.error('[WAHA Controller] ❌ Error sending message:', {
      error: error.message,
      stack: error.stack,
      response: error.response?.data,
      status: error.response?.status,
      statusText: error.response?.statusText
    });
    res.status(500).json({
      success: false,
      error: 'Failed to send message: ' + error.message,
      details: error.response?.data || error.message
    });
  }
};

/**
 * Send media message from user's session
 */
export const sendMedia = async (req: AuthenticatedRequest, res: Response) => {
  try {
    const { chatId, mediaUrl, caption } = req.body;
    
    if (!chatId || !mediaUrl) {
      return res.status(400).json({
        success: false,
        error: 'Missing required fields: chatId and mediaUrl'
      });
    }

    const userId = req.user!.id;
    const wahaService = await getWAHAServiceForUser(userId);

    // Check if session is authenticated before attempting to send media
    const sessionStatus = await wahaService.getStatus();
    if (sessionStatus.status !== 'WORKING') {
      console.log(`[WAHA Controller] Session not in WORKING state (${sessionStatus.status}), cannot send media`);
      return res.status(400).json({
        success: false,
        error: sessionStatus.status === 'SCAN_QR_CODE'
          ? 'Please scan QR code to authenticate before sending media'
          : `Session is ${sessionStatus.status}, cannot send media`,
        sessionStatus: sessionStatus.status
      });
    }

    const result = await wahaService.sendMedia(chatId, mediaUrl, caption);
    
    res.json({
      success: true,
      data: result
    });
  } catch (error) {
    console.error('[WAHA Controller] Error sending media:', error);
    res.status(500).json({
      success: false,
      error: 'Failed to send media'
    });
  }
};

/**
 * Get all chats with WAHA-compliant pagination and filtering
 * Includes retry logic for WEBJS initial sync period
 */
export const getChats = async (req: AuthenticatedRequest, res: Response) => {
  try {
    const userId = req.user!.id;
    const wahaService = await getWAHAServiceForUser(userId);

    // Parse WAHA-compliant query parameters
    const options = {
      limit: req.query.limit ? parseInt(req.query.limit as string) : undefined,
      offset: req.query.offset ? parseInt(req.query.offset as string) : undefined,
      sortBy: 'id' as 'id',
      sortOrder: req.query.sortOrder as 'desc' | 'asc' | undefined,
      exclude: req.query.exclude ? (req.query.exclude as string).split(',') : undefined
    };

    console.log('[WAHA Controller] Getting chats for user', userId, 'with options:', options);
    const startTime = Date.now();

    // Check if session is in WORKING state (for retry logic)
    const sessionStatus = await wahaService.getStatus();
    const isWORKING = sessionStatus.status === 'WORKING';

    // Don't attempt to fetch chats if session is not authenticated
    if (!isWORKING) {
      console.log(`[WAHA Controller] Session not in WORKING state (${sessionStatus.status}), returning empty chats`);
      return res.json({
        success: true,
        data: [],
        meta: {
          count: 0,
          syncing: sessionStatus.status === 'STARTING' || sessionStatus.status === 'SCAN_QR_CODE',
          message: sessionStatus.status === 'SCAN_QR_CODE'
            ? 'Please scan QR code to authenticate'
            : `Session is ${sessionStatus.status}, waiting for authentication`
        }
      });
    }

    // Retry logic for WEBJS initial sync period
    // During initial sync after QR authentication, chats may timeout
    // We retry with exponential backoff to allow sync to complete
    let chats: any[] = [];
    let lastError: Error | null = null;
    const maxRetries = 3; // Retry up to 3 times since we know session is WORKING

    for (let attempt = 0; attempt <= maxRetries; attempt++) {
      try {
        if (attempt > 0) {
          // Exponential backoff: 5s, 10s, 20s between retries
          const delay = Math.pow(2, attempt - 1) * 5000;
          console.log(`[WAHA Controller] Retry attempt ${attempt}/${maxRetries} after ${delay}ms delay...`);
          await new Promise(resolve => setTimeout(resolve, delay));
        }

        // Get chats from WAHA service (live data)
        chats = await wahaService.getChats(undefined, options); // Use instance's defaultSession

        // Success - break retry loop
        const duration = Date.now() - startTime;
        console.log(`[WAHA Controller] ✅ Successfully fetched ${chats.length} chats in ${duration}ms (attempt ${attempt + 1})`);
        break;

      } catch (error: any) {
        lastError = error;

        // Only retry on timeout errors when session is WORKING
        const isTimeout = error.message?.includes('timeout');
        const shouldRetry = isTimeout && isWORKING && attempt < maxRetries;

        if (shouldRetry) {
          console.log(`[WAHA Controller] ⚠️ Timeout on attempt ${attempt + 1}/${maxRetries + 1}. Session is WORKING, likely still syncing. Retrying...`);
          continue; // Try again
        } else {
          // Don't retry - throw error
          throw error;
        }
      }
    }

    const duration = Date.now() - startTime;

    res.json({
      success: true,
      data: chats,
      pagination: {
        limit: options.limit,
        offset: options.offset,
        total: chats.length,
        hasMore: options.limit ? chats.length >= options.limit : false
      },
      meta: {
        count: chats.length,
        loadTime: duration,
        syncing: chats.length === 0 && isWORKING, // Indicate if sync might still be in progress
        engineState: sessionStatus.engine?.state,
        message: chats.length === 0 && isWORKING && sessionStatus.engine?.state === 'OPENING'
          ? 'WEBJS engine is syncing chats. This typically takes 5-10 minutes after initial authentication.'
          : undefined
      }
    });
  } catch (error: any) {
    console.error('[WAHA Controller] Error getting chats:', error);

    let statusCode = 500;
    let errorMessage = 'Failed to get chats';
    let suggestion = 'Please try again or check your connection';

    if (error.message?.includes('timeout')) {
      statusCode = 408;
      errorMessage = 'Chat loading timed out';
      suggestion = 'WhatsApp is still syncing your chats. This can take 5-10 minutes after first connection. Please wait a moment and try again.';
    } else if (error.code === 'ECONNREFUSED' || error.code === 'ENOTFOUND') {
      statusCode = 503;
      errorMessage = 'WhatsApp service unavailable';
      suggestion = 'The WhatsApp service is temporarily unavailable. Please try again later.';
    } else if (error.response?.status === 401) {
      statusCode = 401;
      errorMessage = 'WhatsApp authentication required';
      suggestion = 'Please authenticate with WhatsApp first.';
    }

    res.status(statusCode).json({
      success: false,
      error: errorMessage,
      details: {
        suggestion,
        timestamp: new Date().toISOString()
      }
    });
  }
};

/**
 * Get messages from specific chat
 */
export const getMessages = async (req: AuthenticatedRequest, res: Response) => {
  try {
    const userId = req.user!.id;
    const wahaService = await getWAHAServiceForUser(userId);

    // Check if session is authenticated before attempting to fetch messages
    const sessionStatus = await wahaService.getStatus();
    if (sessionStatus.status !== 'WORKING') {
      console.log(`[WAHA Controller] Session not in WORKING state (${sessionStatus.status}), cannot fetch messages`);
      return res.json({
        success: true,
        data: [],
        meta: {
          syncing: sessionStatus.status === 'STARTING' || sessionStatus.status === 'SCAN_QR_CODE',
          message: sessionStatus.status === 'SCAN_QR_CODE'
            ? 'Please scan QR code to authenticate'
            : `Session is ${sessionStatus.status}, waiting for authentication`
        }
      });
    }

    // Support both URL param and query param for chatId
    let chatId: string | undefined = req.params.chatId || (req.query.chatId as string | undefined);
    const limit = parseInt(req.query.limit as string) || 50;
    
    // Validate and sanitize chatId to prevent [object Object] errors
    if (chatId) {
      if (chatId !== null && typeof chatId === 'object') {
        console.error('[WAHA Controller] ❌ chatId is an object:', chatId);
        const chatIdObj = chatId as any;
        if ('id' in chatIdObj) {
          chatId = chatIdObj.id;
        } else if ('_id' in chatIdObj) {
          chatId = chatIdObj._id;
        } else if ('_serialized' in chatIdObj) {
          chatId = chatIdObj._serialized;
        } else if ('user' in chatIdObj) {
          const user = chatIdObj.user;
          const server = chatIdObj.server || chatIdObj.domain;
          chatId = `${user}@${server || 'g.us'}`;
        } else {
          return res.status(400).json({
            success: false,
            error: 'Invalid chatId format',
            details: { receivedType: typeof chatId }
          });
        }
      }
      
      chatId = String(chatId);
      
      if (chatId === '[object Object]' || chatId.includes('[object')) {
        console.error('[WAHA Controller] ❌ Invalid chatId "[object Object]" detected');
        return res.status(400).json({
          success: false,
          error: 'Invalid chatId received',
          details: { chatId, hint: 'Frontend sent an object instead of string' }
        });
      }
    }
    
    // Get messages from WAHA service (live data)
    if (!chatId) {
      console.log('[WAHA Controller] No chatId provided, fetching recent messages from all chats');
      try {
        const allMessages = await wahaService.getRecentMessages(limit);
        console.log('[WAHA Controller] Found recent messages:', allMessages.length);
        return res.json({
          success: true,
          data: allMessages
        });
      } catch (recentError) {
        console.warn('[WAHA Controller] Failed to get recent messages, returning empty array:', recentError);
        return res.json({
          success: true,
          data: []
        });
      }
    }

    const messages = await wahaService.getMessages(chatId as string, limit);
    console.log('[WAHA Controller] Found messages for chat', chatId, ':', messages.length);
    
    res.json({
      success: true,
      data: messages
    });
  } catch (error) {
    console.error('[WAHA Controller] Error getting messages:', error);
    res.status(500).json({
      success: false,
      error: 'Failed to get messages'
    });
  }
};

/**
 * Start WhatsApp session
 */
export const startSession = async (req: AuthenticatedRequest, res: Response) => {
  try {
    const userId = req.user!.id;
    const wahaService = await getWAHAServiceForUser(userId);
    
    const session = await wahaService.startSession();
    
    res.json({
      success: true,
      data: session
    });
  } catch (error) {
    console.error('[WAHA Controller] Error starting session:', error);
    res.status(500).json({
      success: false,
      error: 'Failed to start session'
    });
  }
};

/**
 * Stop WhatsApp session
 */
export const stopSession = async (req: AuthenticatedRequest, res: Response) => {
  try {
    const userId = req.user!.id;
    const wahaService = await getWAHAServiceForUser(userId);
    const sessionManager = getSessionManager();
    await sessionManager.stopSessionForUser(userId);
    
    res.json({
      success: true,
      message: 'Session stopped successfully'
    });
  } catch (error) {
    console.error('[WAHA Controller] Error stopping session:', error);
    res.status(500).json({
      success: false,
      error: 'Failed to stop session'
    });
  }
};

/**
 * Webhook handler for WAHA events (following WAHA documentation structure)
 */
export const webhook = async (req: Request, res: Response) => {
  try {
    const payload = req.body;
    
    // Validate WAHA webhook payload structure
    if (!payload.event || !payload.session) {
      console.warn('[WAHA Controller] ⚠️ Invalid webhook payload - missing event or session:', payload);
      return res.status(400).json({
        success: false,
        error: 'Invalid webhook payload: missing event or session'
      });
    }
    
    console.log('[WAHA Controller] 📡 WAHA webhook received:', {
      event: payload.event,
      session: payload.session,
      id: payload.id,
      timestamp: payload.timestamp,
      payloadType: typeof payload.payload,
      headers: {
        'x-webhook-request-id': req.headers['x-webhook-request-id'],
        'x-webhook-timestamp': req.headers['x-webhook-timestamp'],
        'x-webhook-hmac': req.headers['x-webhook-hmac'] ? 'present' : 'absent'
      }
    });
    
    // Log message events specifically for debugging
    if (payload.event === 'message') {
      console.log('[WAHA Controller] 💬 Message webhook payload:', {
        messageId: payload.payload?.id,
        from: payload.payload?.from,
        to: payload.payload?.to,
        body: payload.payload?.body?.substring(0, 100),
        hasMedia: payload.payload?.hasMedia,
        type: payload.payload?.type,
        mimeType: payload.payload?.mimeType,
        media: payload.payload?.media ? 'present' : 'absent',
        mediaDetails: payload.payload?.media ? {
          url: payload.payload.media.url ? 'present' : 'absent',
          mimetype: payload.payload.media.mimetype,
          filename: payload.payload.media.filename,
          error: payload.payload.media.error
        } : null,
        isGroup: payload.payload?.isGroup,
        timestamp: payload.payload?.timestamp
      });
    }

    // Route webhook to correct user's session based on sessionId in webhook body
    if (payload.event === 'message' || payload.event === 'message.any') {
      try {
        const sessionName = payload.session; // e.g., "u_6828510b49ea"
        console.log(`[WAHA Controller] 📨 Processing message webhook for session: ${sessionName}`);

        // Look up user by session ID in database (not just in-memory sessions)
        const user = await User.findOne({ whatsappSessionId: sessionName });

        if (!user) {
          console.warn(`[WAHA Controller] ⚠️ No user found in database for session ${sessionName}`);
          // Still return 200 to avoid webhook retries
          return res.status(200).json({
            success: true,
            warning: 'Session not found - user may need to authenticate'
          });
        }

        const userId = user._id.toString();
        console.log(`[WAHA Controller] ✅ Found user ${userId} (${user.email}) for session ${sessionName}, routing to their WAHA service`);

        // Get user's WAHA service instance (this will create session if not in memory)
        const wahaService = await getWAHAServiceForUser(userId);

        // Process webhook through user's service (handles group monitoring, statistics, etc.)
        await wahaService.handleWebhook(payload);

        console.log(`[WAHA Controller] ✅ Webhook processed successfully for user ${userId}`);
      } catch (webhookError) {
        console.error('[WAHA Controller] ❌ Error processing message webhook:', webhookError);
        // Don't fail the webhook - return 200 to avoid retries
        // The error is logged for investigation
      }
    }
    
    // Additional Socket.IO broadcasting for session status changes
    // WAHA event structure: { id, timestamp, event, session, payload }
    if (req.body.event === 'session.status') {
      const io_instance = (global as any).io;
      if (io_instance) {
        const eventData = req.body.payload;
        const sessionName = req.body.session;
        const sessionStatus = eventData.status;
        const isAuthenticated = sessionStatus === 'WORKING';
        
        console.log('[WAHA Controller] Broadcasting session status change via Socket.IO:', {
          sessionName,
          sessionStatus,
          isAuthenticated,
          eventId: req.body.id
        });
        
        io_instance.emit('whatsapp:status', {
          connected: isAuthenticated,
          authenticated: isAuthenticated,
          isReady: isAuthenticated,
          authMethod: 'qr',
          serviceType: 'waha',
          sessionName: sessionName,
          sessionStatus: sessionStatus,
          timestamp: new Date().toISOString()
        });
        
        // Also emit general status update when authenticated
        if (isAuthenticated) {
          console.log('[WAHA Controller] 🎉 Authentication successful! Broadcasting to all clients');
          io_instance.emit('whatsapp:authenticated', {
            method: 'qr',
            serviceType: 'waha',
            sessionName: sessionName,
            timestamp: new Date().toISOString()
          });
        }
      }
    }
    
    res.status(200).json({ success: true });
  } catch (error) {
    console.error('[WAHA Controller] Error handling webhook:', error);
    res.status(500).json({
      success: false,
      error: 'Failed to handle webhook'
    });
  }
};

/**
 * Send phone authentication code
 */
export const sendPhoneAuthCode = async (req: AuthenticatedRequest, res: Response) => {
  try {
    console.log('[WAHA Controller] Phone auth code request received:', req.body);
    const { phoneNumber } = req.body;
    
    if (!phoneNumber || typeof phoneNumber !== 'string') {
      console.error('[WAHA Controller] Invalid phone number in request:', phoneNumber);
      return res.status(400).json({
        success: false,
        error: 'Phone number is required and must be a string'
      });
    }
    
    // Clean phone number (remove non-digits)
    const cleanedPhone = phoneNumber.replace(/\D/g, '');
    console.log('[WAHA Controller] Cleaned phone number:', cleanedPhone);
    
    if (cleanedPhone.length < 10) {
      console.error('[WAHA Controller] Phone number too short:', cleanedPhone);
      return res.status(400).json({
        success: false,
        error: 'Invalid phone number format'
      });
    }
    
    console.log('[WAHA Controller] Getting WAHA service instance for user...');
    const userId = req.user!.id;
    const wahaService = await getWAHAServiceForUser(userId);
    
    console.log('[WAHA Controller] Requesting phone code via WAHA service...');
    const result = await wahaService.requestPhoneCode(cleanedPhone);
    
    console.log('[WAHA Controller] WAHA service result:', result);
    
    if (result.success) {
      console.log('[WAHA Controller] ✅ Phone code request successful');
      res.json({
        success: true,
        message: 'Verification code generated. Enter it in your WhatsApp app.',
        data: {
          phoneNumber: cleanedPhone,
          codeRequested: true,
          pairingCode: result.code || null
        }
      });
    } else {
      console.log('[WAHA Controller] ❌ Phone code request failed:', result.error);
      
      // Check if it's a known error that means phone auth is not supported
      if (result.error?.includes('not available') || result.error?.includes('not supported')) {
        console.log('[WAHA Controller] Phone auth not supported, directing user to QR method');
        res.status(422).json({
          success: false,
          error: 'Phone number authentication is not available with the current WhatsApp configuration. Please use QR code authentication instead.',
          fallbackMethod: 'qr',
          code: 'PHONE_AUTH_NOT_SUPPORTED'
        });
      } else {
        res.status(400).json({
          success: false,
          error: result.error || 'Failed to send verification code'
        });
      }
    }
  } catch (error: any) {
    console.error('[WAHA Controller] ❌ Exception sending phone auth code:', error);
    
    // Check if it's a network/connection error to WAHA service
    if (error.code === 'ECONNREFUSED' || error.code === 'ENOTFOUND' || error.response?.status >= 500) {
      console.log('[WAHA Controller] WAHA service unavailable, directing user to QR method');
      res.status(503).json({
        success: false,
        error: 'WhatsApp service is temporarily unavailable. Please try QR code authentication instead.',
        fallbackMethod: 'qr',
        code: 'SERVICE_UNAVAILABLE'
      });
    } else {
      res.status(500).json({
        success: false,
        error: 'Failed to send verification code: ' + error.message
      });
    }
  }
};

/**
 * Verify phone authentication code
 */
export const verifyPhoneAuthCode = async (req: AuthenticatedRequest, res: Response) => {
  try {
    const { phoneNumber, code } = req.body;
    
    if (!phoneNumber || !code) {
      return res.status(400).json({
        success: false,
        error: 'Phone number and verification code are required'
      });
    }
    
    if (typeof code !== 'string' || code.length !== 6) {
      return res.status(400).json({
        success: false,
        error: 'Verification code must be 6 digits'
      });
    }
    
    const userId = req.user!.id;
    const wahaService = await getWAHAServiceForUser(userId);
    const result = await wahaService.verifyPhoneCode(phoneNumber, code);
    
    if (result.success) {
      // Emit connection status update to frontend
      const io_instance = (global as any).io;
      if (io_instance) {
        io_instance.emit('whatsapp:status', {
          connected: true,
          authenticated: true,
          authMethod: 'phone',
          phoneNumber: phoneNumber
        });
      }
      
      res.json({
        success: true,
        message: 'Phone verification successful - WhatsApp connected',
        data: {
          authenticated: true,
          phoneNumber: phoneNumber
        }
      });
    } else {
      res.status(400).json({
        success: false,
        error: result.error || 'Invalid verification code'
      });
    }
  } catch (error: any) {
    console.error('[WAHA Controller] Error verifying phone auth code:', error);
    res.status(500).json({
      success: false,
      error: 'Failed to verify code: ' + error.message
    });
  }
};

/**
 * Get WhatsApp groups with WAHA-compliant pagination and enhanced metadata
 */
export const getGroups = async (req: AuthenticatedRequest, res: Response) => {
  try {
    const userId = req.user!.id;
    const wahaService = await getWAHAServiceForUser(userId);

    // Parse WAHA-compliant query parameters for groups
    const options = {
      limit: req.query.limit ? parseInt(req.query.limit as string) : undefined,
      offset: req.query.offset ? parseInt(req.query.offset as string) : undefined,
      sortBy: req.query.sortBy as 'id' | 'subject' | undefined,
      sortOrder: req.query.sortOrder as 'desc' | 'asc' | undefined,
      exclude: req.query.exclude ? (req.query.exclude as string).split(',') : undefined
    };

    console.log('[WAHA Controller] Getting groups for user', userId, 'with options:', options);
    const startTime = Date.now();

    // Check if session is in WORKING state (for retry logic)
    const sessionStatus = await wahaService.getStatus();
    const isWORKING = sessionStatus.status === 'WORKING';

    // Don't attempt to fetch groups if session is not authenticated
    if (!isWORKING) {
      console.log(`[WAHA Controller] Session not in WORKING state (${sessionStatus.status}), returning empty groups`);
      return res.json({
        success: true,
        data: [],
        pagination: {
          limit: options.limit,
          offset: options.offset,
          total: 0,
          hasMore: false
        },
        metadata: {
          groupsWithAdminRole: 0,
          syncing: sessionStatus.status === 'STARTING' || sessionStatus.status === 'SCAN_QR_CODE',
          message: sessionStatus.status === 'SCAN_QR_CODE'
            ? 'Please scan QR code to authenticate'
            : `Session is ${sessionStatus.status}, waiting for authentication`
        }
      });
    }

    // Retry logic for WEBJS initial sync period
    let groups: any[] = [];
    const maxRetries = isWORKING ? 3 : 0; // Only retry if session is WORKING

    for (let attempt = 0; attempt <= maxRetries; attempt++) {
      try {
        if (attempt > 0) {
          // Exponential backoff: 5s, 10s, 20s between retries
          const delay = Math.pow(2, attempt - 1) * 5000;
          console.log(`[WAHA Controller] Retry attempt ${attempt}/${maxRetries} after ${delay}ms delay...`);
          await new Promise(resolve => setTimeout(resolve, delay));
        }

        // Get groups from WAHA service (live data)
        groups = await wahaService.getGroups(undefined, options); // Use instance's defaultSession

        // If no groups found on first attempt, try refresh
        if (!groups || groups.length === 0 && attempt === 0) {
          console.log('[WAHA Controller] No groups found, trying refresh...');
          const refreshResult = await wahaService.refreshGroups();
          console.log('[WAHA Controller] Group refresh result:', refreshResult);
          groups = await wahaService.getGroups(undefined, options); // Use instance's defaultSession
        }

        // Success - break retry loop
        const duration = Date.now() - startTime;
        console.log(`[WAHA Controller] ✅ Successfully fetched ${groups.length} groups in ${duration}ms (attempt ${attempt + 1})`);
        break;

      } catch (error: any) {
        // Only retry on timeout errors when session is WORKING
        const isTimeout = error.message?.includes('timeout');
        const shouldRetry = isTimeout && isWORKING && attempt < maxRetries;

        if (shouldRetry) {
          console.log(`[WAHA Controller] ⚠️ Timeout on attempt ${attempt + 1}/${maxRetries + 1}. Session is WORKING, likely still syncing. Retrying...`);
          continue; // Try again
        } else {
          // Don't retry - throw error
          throw error;
        }
      }
    }

    const duration = Date.now() - startTime;

    res.json({
      success: true,
      data: groups,
      pagination: {
        limit: options.limit,
        offset: options.offset,
        total: groups.length,
        hasMore: options.limit ? groups.length >= options.limit : false
      },
      metadata: {
        groupsWithAdminRole: groups.filter(g => g.role === 'ADMIN').length,
        groupsWithRestrictions: groups.filter(g => g.settings?.messagesAdminOnly || g.settings?.infoAdminOnly).length,
        totalParticipants: groups.reduce((sum, g) => sum + (g.participantCount || 0), 0)
      },
      meta: {
        count: groups.length,
        loadTime: duration,
        syncing: groups.length === 0 && isWORKING // Indicate if sync might still be in progress
      }
    });
  } catch (error: any) {
    console.error('[WAHA Controller] Error getting groups:', error);

    let statusCode = 500;
    let errorMessage = 'Failed to get WhatsApp groups';
    let suggestion = 'Please try again or check your connection';

    if (error.message?.includes('timeout')) {
      statusCode = 408;
      errorMessage = 'Group loading timed out';
      suggestion = 'WhatsApp is still syncing your groups. This can take 5-10 minutes after first connection. Please wait a moment and try again.';
    } else if (error.code === 'ECONNREFUSED' || error.code === 'ENOTFOUND') {
      statusCode = 503;
      errorMessage = 'WhatsApp service unavailable';
      suggestion = 'The WhatsApp service is temporarily unavailable. Please try again later.';
    } else if (error.response?.status === 401) {
      statusCode = 401;
      errorMessage = 'WhatsApp authentication required';
      suggestion = 'Please authenticate with WhatsApp first.';
    }

    res.status(statusCode).json({
      success: false,
      error: errorMessage,
      details: {
        suggestion,
        timestamp: new Date().toISOString()
      }
    });
  }
};

/**
 * Get WhatsApp contacts
 */
export const getContacts = async (req: AuthenticatedRequest, res: Response) => {
  try {
    const userId = req.user!.id;
    const wahaService = await getWAHAServiceForUser(userId);

    // Check if session is authenticated before attempting to fetch contacts
    const sessionStatus = await wahaService.getStatus();
    if (sessionStatus.status !== 'WORKING') {
      console.log(`[WAHA Controller] Session not in WORKING state (${sessionStatus.status}), returning empty contacts`);
      return res.json({
        success: true,
        data: [],
        meta: {
          count: 0,
          syncing: sessionStatus.status === 'STARTING' || sessionStatus.status === 'SCAN_QR_CODE',
          message: sessionStatus.status === 'SCAN_QR_CODE'
            ? 'Please scan QR code to authenticate'
            : `Session is ${sessionStatus.status}, waiting for authentication`
        }
      });
    }

    console.log('[WAHA Controller] Fetching contacts for user', userId);
    const startTime = Date.now();

    // Get contacts from WAHA
    const contacts = await wahaService.getContacts();

    const duration = Date.now() - startTime;
    console.log(`[WAHA Controller] ✅ Fetched ${contacts.length} contacts in ${duration}ms`);

    res.json({
      success: true,
      data: contacts,
      meta: {
        count: contacts.length,
        duration: `${duration}ms`,
        syncing: false
      }
    });
  } catch (error: any) {
    console.error('[WAHA Controller] Error fetching contacts:', error);
    res.status(500).json({
      success: false,
      error: 'Failed to fetch contacts',
      details: error.message
    });
  }
};

/**
 * Get WhatsApp private chats
 */
export const getPrivateChats = async (req: AuthenticatedRequest, res: Response) => {
  try {
    const userId = req.user!.id;
    const wahaService = await getWAHAServiceForUser(userId);

    // Check if session is authenticated before attempting to fetch chats
    const sessionStatus = await wahaService.getStatus();
    if (sessionStatus.status !== 'WORKING') {
      console.log(`[WAHA Controller] Session not in WORKING state (${sessionStatus.status}), returning empty private chats`);
      return res.json({
        success: true,
        data: [],
        pagination: {
          limit: req.query.limit ? parseInt(req.query.limit as string) : undefined,
          offset: req.query.offset ? parseInt(req.query.offset as string) : 0,
          total: 0,
          hasMore: false
        },
        meta: {
          count: 0,
          syncing: sessionStatus.status === 'STARTING' || sessionStatus.status === 'SCAN_QR_CODE',
          message: sessionStatus.status === 'SCAN_QR_CODE'
            ? 'Please scan QR code to authenticate'
            : `Session is ${sessionStatus.status}, waiting for authentication`
        }
      });
    }

    // Parse pagination/sorting options
    const limit = req.query.limit ? Math.max(1, Math.min(1000, parseInt(req.query.limit as string))) : undefined;
    const offset = req.query.offset ? Math.max(0, parseInt(req.query.offset as string)) : undefined;
    const sortBy = 'id';
    const sortOrder = (req.query.sortOrder as 'desc' | 'asc' | undefined) || 'desc';

    console.log('[WAHA Controller] Fetching private chats for user', userId, '...', { limit, offset, sortBy, sortOrder });
    const startTime = Date.now();

    // Get chats from WAHA and filter only private chats
    const chats = await wahaService.getChats(undefined, { limit, offset, sortBy, sortOrder }); // Use instance's defaultSession
    
    // Filter only private chats (not @g.us)
    let privateChats = chats.filter(chat => !chat.isGroup && !(typeof chat.id === 'string' && chat.id.includes('@g.us')));

    // Sort client-side as fallback
    privateChats = privateChats.sort((a, b) => (sortOrder === 'desc' ? (b.id || '').localeCompare(a.id || '') : (a.id || '').localeCompare(b.id || '')));

    // Apply pagination client-side if needed
    const total = privateChats.length;
    let paged = privateChats;
    if (typeof limit === 'number') {
      const start = typeof offset === 'number' ? offset : 0;
      paged = privateChats.slice(start, start + limit);
    }

    const duration = Date.now() - startTime;
    console.log(`[WAHA Controller] ✅ Successfully fetched ${paged.length}/${total} private chats in ${duration}ms`);
    
    res.json({
      success: true,
      data: paged,
      pagination: {
        limit,
        offset: typeof offset === 'number' ? offset : 0,
        total,
        hasMore: typeof limit === 'number' ? (typeof offset === 'number' ? offset + paged.length < total : paged.length < total) : false
      },
      meta: {
        count: paged.length,
        loadTime: duration
      }
    });
  } catch (error: any) {
    console.error('[WAHA Controller] Error getting private chats:', error);
    
    let statusCode = 500;
    let errorMessage = 'Failed to get WhatsApp private chats';
    let suggestion = 'Please try again or check your connection';
    
    if (error.message?.includes('timeout')) {
      statusCode = 408;
      errorMessage = 'Private chat loading timed out';
      suggestion = 'The WhatsApp service is taking longer than expected. Please try again in a moment.';
    } else if (error.code === 'ECONNREFUSED' || error.code === 'ENOTFOUND') {
      statusCode = 503;
      errorMessage = 'WhatsApp service unavailable';
      suggestion = 'The WhatsApp service is temporarily unavailable. Please try again later.';
    } else if (error.response?.status === 401) {
      statusCode = 401;
      errorMessage = 'WhatsApp authentication required';
      suggestion = 'Please authenticate with WhatsApp first.';
    }
    
    res.status(statusCode).json({
      success: false,
      error: errorMessage,
      details: {
        suggestion,
        timestamp: new Date().toISOString()
      }
    });
  }
};

/**
 * Restart WhatsApp session
 */
export const restartSession = async (req: AuthenticatedRequest, res: Response) => {
  try {
    console.log('[WAHA Controller] Restart session request received');
    const userId = req.user!.id;
    const sessionManager = getSessionManager();
    await sessionManager.restartSessionForUser(userId);
    console.log('[WAHA Controller] ✅ Session restarted successfully');
    
    res.json({
      success: true,
      message: 'WhatsApp session restarted successfully'
    });
  } catch (error) {
    console.error('[WAHA Controller] ❌ Error restarting session:', error);
    res.status(500).json({
      success: false,
      error: error instanceof Error ? error.message : 'Failed to restart WhatsApp service',
      suggestion: 'Please check WAHA service availability and try again'
    });
  }
};

/**
 * Force restart WhatsApp session
 */
export const forceRestart = async (req: AuthenticatedRequest, res: Response) => {
  try {
    console.log('[WAHA Controller] Force restart session request received');
    const userId = req.user!.id;
    const sessionManager = getSessionManager();
    await sessionManager.stopSessionForUser(userId);
    const wahaService = await getWAHAServiceForUser(userId);
    
    // Stop monitoring during restart
    wahaService.stopStatusMonitoring();
    
    // Force restart the session
    const session = await wahaService.restartSession();
    console.log('[WAHA Controller] ✅ Force restart completed');
    
    // Resume monitoring
    wahaService.startStatusMonitoring();
    
    res.json({
      success: true,
      message: 'WhatsApp service force restart completed',
      data: {
        sessionStatus: session.status,
        sessionName: session.name,
        isReady: session.status === 'WORKING',
        qrAvailable: session.status === 'SCAN_QR_CODE'
      }
    });
  } catch (error) {
    console.error('[WAHA Controller] ❌ Error force restarting session:', error);
    res.status(500).json({
      success: false,
      error: error instanceof Error ? error.message : 'Failed to force restart WhatsApp service',
      suggestion: 'Please check WAHA service availability and try again'
    });
  }
};

/**
 * Refresh WhatsApp chats - triggers fresh fetch
 */
/**
 * Get group participants (WAHA-compliant)
 */
export const getGroupParticipants = async (req: AuthenticatedRequest, res: Response) => {
  try {
    const userId = req.user!.id;
    const { groupId } = req.params;
    const wahaService = await getWAHAServiceForUser(userId);
    
    if (!groupId) {
      return res.status(400).json({
        success: false,
        error: 'Group ID is required'
      });
    }
    
    console.log(`[WAHA Controller] Getting participants for group: ${groupId}`);
    const participants = await wahaService.getGroupParticipants(groupId);
    
    res.json({
      success: true,
      data: participants,
      groupId: groupId,
      participantCount: participants.length
    });
  } catch (error) {
    console.error('[WAHA Controller] Error getting group participants:', error);
    res.status(500).json({
      success: false,
      error: 'Failed to get group participants'
    });
  }
};

/**
 * Get specific group details (WAHA-compliant)
 */
export const getGroupDetails = async (req: AuthenticatedRequest, res: Response) => {
  try {
    const userId = req.user!.id;
    const { groupId } = req.params;
    const wahaService = await getWAHAServiceForUser(userId);
    
    if (!groupId) {
      return res.status(400).json({
        success: false,
        error: 'Group ID is required'
      });
    }
    
    console.log(`[WAHA Controller] Getting details for group: ${groupId}`);
    const groupDetails = await wahaService.getGroupDetails(groupId);
    
    if (!groupDetails) {
      return res.status(404).json({
        success: false,
        error: 'Group not found'
      });
    }
    
    res.json({
      success: true,
      data: groupDetails
    });
  } catch (error) {
    console.error('[WAHA Controller] Error getting group details:', error);
    res.status(500).json({
      success: false,
      error: 'Failed to get group details'
    });
  }
};

/**
 * Refresh groups using WAHA-compliant endpoint
 */
export const refreshGroups = async (req: AuthenticatedRequest, res: Response) => {
  try {
    const userId = req.user!.id;
    const wahaService = await getWAHAServiceForUser(userId);
    console.log('[WAHA Controller] Refreshing groups...');
    
    const result = await wahaService.refreshGroups();
    
    res.json({
      success: result.success,
      message: result.message || 'Groups refresh completed',
      data: result
    });
  } catch (error) {
    console.error('[WAHA Controller] Error refreshing groups:', error);
    res.status(500).json({
      success: false,
      error: 'Failed to refresh groups'
    });
  }
};

export const refreshChats = async (req: AuthenticatedRequest, res: Response) => {
  try {
    const userId = req.user!.id;
    const wahaService = await getWAHAServiceForUser(userId);
    const status = await wahaService.getStatus();
    
    // Check if WAHA service is ready
    if (!status.isReady) {
      return res.json({
        success: false,
        error: 'WAHA service is not ready. Please ensure WhatsApp is connected and try again.',
        details: {
          isReady: status.isReady,
          status: status.status,
          suggestion: 'Please authenticate with WhatsApp first'
        }
      });
    }
    
    console.log('[WAHA Controller] Refreshing chats - fetching fresh data...');
    
    // Get fresh chats data directly (this will use the optimized chat fetching)
    const chats = await wahaService.getChats();
    
    console.log(`[WAHA Controller] ✅ Chat refresh complete: ${chats.length} chats retrieved`);
    
    res.json({
      success: true,
      message: 'WhatsApp chats refreshed successfully',
      data: {
        timestamp: new Date().toISOString(),
        chatCount: chats.length,
        groups: chats.filter(chat => chat.isGroup).length,
        privateChats: chats.filter(chat => !chat.isGroup).length
      }
    });
  } catch (error: any) {
    console.error('[WAHA Controller] Error refreshing chats:', error);
    
    // Provide more helpful error messages
    let userFriendlyMessage = 'Failed to refresh WhatsApp chats';
    let statusCode = 500;
    
    if (error.message?.includes('not ready') || error.message?.includes('not available')) {
      userFriendlyMessage = 'WAHA service is not connected. Please authenticate with WhatsApp first.';
      statusCode = 400;
    } else if (error.code === 'ECONNREFUSED' || error.code === 'ENOTFOUND') {
      userFriendlyMessage = 'Cannot connect to WAHA service. Please check service availability.';
      statusCode = 503;
    } else if (error.message?.includes('timeout')) {
      userFriendlyMessage = 'Chat refresh timed out. WAHA service may be overloaded.';
      statusCode = 408;
    }
    
    res.status(statusCode).json({
      success: false,
      error: userFriendlyMessage,
      technicalError: error.message,
      suggestion: statusCode === 400 ? 'Please authenticate with WhatsApp first' : 'Please try again in a few seconds'
    });
  }
};

/**
 * Force history sync (placeholder for compatibility)
 */
export const forceHistorySync = async (req: Request, res: Response) => {
  try {
    res.json({
      success: true,
      message: 'History sync is automatically handled by WAHA service'
    });
  } catch (error) {
    console.error('[WAHA Controller] Error in force history sync:', error);
    res.status(500).json({
      success: false,
      error: 'Failed to sync history'
    });
  }
};

/**
 * Get monitored keywords (placeholder for compatibility)
 */
export const getMonitoredKeywords = async (req: Request, res: Response) => {
  try {
    // For now, return empty array since WAHA handles monitoring differently
    res.json({
      success: true,
      data: []
    });
  } catch (error) {
    console.error('[WAHA Controller] Error getting monitored keywords:', error);
    res.status(500).json({
      success: false,
      error: 'Failed to get monitored keywords'
    });
  }
};

/**
 * Add monitored keyword (placeholder for compatibility)
 */
export const addMonitoredKeyword = async (req: Request, res: Response) => {
  try {
    const { keyword } = req.body;
    
    res.json({
      success: true,
      message: `Keyword "${keyword}" monitoring is handled by WAHA service`,
      monitoredKeywords: []
    });
  } catch (error) {
    console.error('[WAHA Controller] Error adding monitored keyword:', error);
    res.status(500).json({
      success: false,
      error: 'Failed to add monitored keyword'
    });
  }
};

/**
 * Remove monitored keyword (placeholder for compatibility)
 */
export const removeMonitoredKeyword = async (req: Request, res: Response) => {
  try {
    const { keyword } = req.params;
    
    res.json({
      success: true,
      message: `Keyword "${keyword}" monitoring is handled by WAHA service`,
      monitoredKeywords: []
    });
  } catch (error) {
    console.error('[WAHA Controller] Error removing monitored keyword:', error);
    res.status(500).json({
      success: false,
      error: 'Failed to remove monitored keyword'
    });
  }
};

/**
 * Health check endpoint
 */
export const healthCheck = async (req: Request, res: Response) => {
  try {
    // Health check doesn't require auth - use default session
    const wahaService = new (await import('../../services/wahaService')).default('health-check');
    const isHealthy = await wahaService.healthCheck();
    
    res.json({
      success: true,
      data: {
        waha: isHealthy,
        timestamp: new Date().toISOString()
      }
    });
  } catch (error) {
    console.error('[WAHA Controller] Health check failed:', error);
    res.status(503).json({
      success: false,
      error: 'WAHA service is not healthy'
    });
  }
};

/**
 * Initialize/Create session endpoint
 */
export const initializeSession = async (req: AuthenticatedRequest, res: Response) => {
  try {
    console.log('[WAHA Controller] 🚀 MANUAL session initialization request received');
    const userId = req.user!.id;
    const wahaService = await getWAHAServiceForUser(userId);
    
    // First check current session status
    let currentStatus;
    try {
      currentStatus = await wahaService.getSessionStatus();
      console.log('[WAHA Controller] Current session status before creation:', currentStatus);
    } catch (statusError) {
      console.log('[WAHA Controller] Session status check failed (expected for new session):', statusError);
    }
    
    const session = await wahaService.startSession();
    console.log('[WAHA Controller] ✅ Session creation completed:', session);
    
    res.json({
      success: true,
      data: {
        sessionName: session.name,
        sessionStatus: session.status,
        currentStatus: currentStatus,
        message: 'Session initialized successfully'
      }
    });
  } catch (error: any) {
    console.error('[WAHA Controller] ❌ Error initializing session:', error);
    console.error('[WAHA Controller] Error details:', {
      status: error?.response?.status,
      statusText: error?.response?.statusText,
      data: error?.response?.data,
      message: error?.message
    });
    res.status(500).json({
      success: false,
      error: error?.message || 'Failed to initialize session',
      details: {
        status: error?.response?.status,
        data: error?.response?.data
      }
    });
  }
};

/**
 * Restart failed session endpoint
 */
export const restartFailedSession = async (req: AuthenticatedRequest, res: Response) => {
  try {
    console.log('[WAHA Controller] 🔄 Session restart request received');
    const userId = req.user!.id;
    const sessionManager = getSessionManager();
    await sessionManager.restartSessionForUser(userId);
    
    // Check current session status
    const wahaService = await getWAHAServiceForUser(userId);
    let currentStatus;
    try {
      currentStatus = await wahaService.getSessionStatus();
      console.log('[WAHA Controller] Current session status before restart:', currentStatus);
    } catch (statusError) {
      console.log('[WAHA Controller] Session status check failed:', statusError);
      currentStatus = { status: 'UNKNOWN' };
    }
    
    // Attempt restart
    const restartResult = await wahaService.restartFailedSession();
    
    if (restartResult) {
      console.log('[WAHA Controller] ✅ Session restarted successfully');
      
      // Get new session status
      let newStatus;
      try {
        newStatus = await wahaService.getSessionStatus();
      } catch (error) {
        newStatus = { status: 'STARTING' };
      }
      
      res.json({
        success: true,
        data: {
          message: 'Session restarted successfully',
          previousStatus: currentStatus.status,
          currentStatus: newStatus.status,
          needsQR: newStatus.status === 'SCAN_QR_CODE' || newStatus.status === 'STARTING'
        }
      });
    } else {
      console.log('[WAHA Controller] ❌ Session restart failed');
      res.status(500).json({
        success: false,
        error: 'Failed to restart session',
        data: {
          previousStatus: currentStatus.status,
          suggestion: 'Try again or restart the WAHA service'
        }
      });
    }
  } catch (error: any) {
    console.error('[WAHA Controller] ❌ Error restarting session:', error);
    res.status(500).json({
      success: false,
      error: error?.message || 'Failed to restart session',
      details: {
        status: error?.response?.status,
        data: error?.response?.data
      }
    });
  }
};

/**
 * Auto-recover session from FAILED state
 */
export const autoRecoverSession = async (req: AuthenticatedRequest, res: Response) => {
  try {
    console.log('[WAHA Controller] 🔄 Auto-recovery request received');
    const userId = req.user!.id;
    const sessionManager = getSessionManager();
    const result = await sessionManager.validateAndRecoverSession(userId);
    
    // Check if auto-recovery is needed
    const wahaService = await getWAHAServiceForUser(userId);
    const currentStatus = await wahaService.getSessionStatus();
    console.log('[WAHA Controller] Current session status:', currentStatus);
    
    if (currentStatus.status !== 'FAILED') {
      return res.json({
        success: true,
        data: {
          message: 'Session is not in FAILED state - no recovery needed',
          status: currentStatus.status
        }
      });
    }
    
    // Attempt auto-recovery
    const recoveryResult = await wahaService.autoRecoverSession();
    
    if (recoveryResult) {
      const newStatus = await wahaService.getSessionStatus();
      res.json({
        success: true,
        data: {
          message: 'Session auto-recovery completed',
          previousStatus: 'FAILED',
          currentStatus: newStatus.status,
          needsQR: newStatus.status === 'SCAN_QR_CODE' || newStatus.status === 'STARTING'
        }
      });
    } else {
      res.status(500).json({
        success: false,
        error: 'Auto-recovery failed',
        data: {
          suggestion: 'Try manual session restart or WAHA service restart'
        }
      });
    }
  } catch (error: any) {
    console.error('[WAHA Controller] ❌ Error in auto-recovery:', error);
    res.status(500).json({
      success: false,
      error: error?.message || 'Auto-recovery failed',
      details: error?.response?.data || error.message
    });
  }
};

/**
 * Extract image from WhatsApp message (Shula-style functionality)
 */
export const extractImageFromMessage = async (req: AuthenticatedRequest, res: Response) => {
  try {
    const { messageId } = req.params;
    
    if (!messageId) {
      return res.status(400).json({
        success: false,
        error: 'Message ID is required'
      });
    }
    
    console.log(`[WAHA Controller] 📷 Extracting image from message: ${messageId}`);
    const userId = req.user!.id;
    const wahaService = await getWAHAServiceForUser(userId);
    
    // Extract image using WAHA service
    const extractionResult = await wahaService.extractImageFromMessage(messageId);
    
    if (extractionResult.success) {
      console.log(`[WAHA Controller] ✅ Image extracted successfully: ${extractionResult.filename}`);
      
      res.json({
        success: true,
        data: {
          messageId,
          filename: extractionResult.filename,
          filePath: extractionResult.filePath,
          fileSize: extractionResult.fileSize,
          mimeType: extractionResult.mimeType,
          extractedAt: new Date().toISOString(),
          message: 'Image extracted successfully'
        }
      });
    } else {
      res.status(400).json({
        success: false,
        error: extractionResult.error || 'Failed to extract image from message'
      });
    }
  } catch (error: any) {
    console.error('[WAHA Controller] ❌ Error extracting image:', error);
    res.status(500).json({
      success: false,
      error: 'Failed to extract image: ' + (error?.message || 'Unknown error'),
      details: error?.response?.data || error.message
    });
  }
};
/**
 * Recreate session with new engine configuration
 * Use this when you change WAHA_ENGINE environment variable
 */
export const recreateSession = async (req: AuthenticatedRequest, res: Response) => {
  try {
    console.log('[WAHA Controller] 🔄 Session recreation request received');
    const userId = req.user!.id;
    const sessionManager = getSessionManager();
    await sessionManager.stopSessionForUser(userId);
    const wahaService = await getWAHAServiceForUser(userId);
    
    // Get current session info
    let currentStatus;
    try {
      currentStatus = await wahaService.getSessionStatus();
      console.log('[WAHA Controller] Current session status:', currentStatus);
    } catch (error) {
      currentStatus = { status: 'UNKNOWN', engine: { engine: 'UNKNOWN' } };
    }
    
    // Recreate session with new engine configuration
    console.log('[WAHA Controller] 🔧 Recreating session with new engine configuration...');
    const newSession = await wahaService.recreateSessionWithEngine();
    
    // Get updated status
    let newStatus;
    try {
      await new Promise(resolve => setTimeout(resolve, 2000)); // Wait for session to initialize
      newStatus = await wahaService.getSessionStatus();
    } catch (error) {
      newStatus = { status: 'STARTING', engine: { engine: 'CONFIGURING' } };
    }
    
    console.log('[WAHA Controller] ✅ Session recreation completed');
    res.json({
      success: true,
      data: {
        message: 'Session recreated with new engine configuration',
        previousEngine: currentStatus?.engine?.engine || 'UNKNOWN',
        newEngine: newStatus?.engine?.engine || 'CONFIGURING',
        sessionStatus: newStatus?.status || 'STARTING',
        needsQR: newStatus?.status === 'SCAN_QR_CODE' || newStatus?.status === 'STARTING'
      }
    });
    
  } catch (error: any) {
    console.error('[WAHA Controller] ❌ Error recreating session:', error);
    res.status(500).json({
      success: false,
      error: 'Failed to recreate session: ' + (error?.message || 'Unknown error'),
      details: {
        status: error?.response?.status,
        message: error?.response?.data || error.message
      }
    });
  }
};

/**
 * Clear WAHA service caches and force fresh status check
 */
export const clearCaches = async (req: AuthenticatedRequest, res: Response) => {
  try {
    console.log('[WAHA Controller] 🗑️ Cache clearing request received');
    const userId = req.user!.id;
    const wahaService = await getWAHAServiceForUser(userId);
    
    // Clear all caches
    wahaService.clearAllCaches();
    
    // Get fresh status
    const freshStatus = await wahaService.getSessionStatus();
    
    console.log('[WAHA Controller] ✅ Caches cleared, fresh status retrieved');
    res.json({
      success: true,
      data: {
        message: 'Caches cleared successfully',
        freshStatus: {
          status: freshStatus.status,
          isAuthenticated: !!freshStatus.me,
          engine: freshStatus.engine,
          me: freshStatus.me
        }
      }
    });
    
  } catch (error: any) {
    console.error('[WAHA Controller] ❌ Error clearing caches:', error);
    res.status(500).json({
      success: false,
      error: 'Failed to clear caches: ' + (error?.message || 'Unknown error'),
      details: error?.response?.data || error.message
    });
  }
};

/**
 * Serve downloaded WhatsApp media files
 */
export const getMediaFile = async (req: Request, res: Response) => {
  try {
    const { messageId } = req.params;

    if (!messageId) {
      return res.status(400).json({
        success: false,
        error: 'Message ID is required'
      });
    }

    console.log(`[WAHA Controller] Serving media file for message: ${messageId}`);

    // Find the media file
    const mediaFile = whatsappMediaService.getMediaFile(messageId);

    if (!mediaFile || !mediaFile.exists) {
      return res.status(404).json({
        success: false,
        error: 'Media file not found'
      });
    }

    // Check if file exists on disk
    if (!fs.existsSync(mediaFile.path!)) {
      return res.status(404).json({
        success: false,
        error: 'Media file not found on disk'
      });
    }

    // Get file stats
    const stat = fs.statSync(mediaFile.path!);

    // Set appropriate headers
    const ext = path.extname(mediaFile.path!).toLowerCase();
    let contentType = 'application/octet-stream';

    // Set content type based on file extension
    switch (ext) {
      case '.jpg':
      case '.jpeg':
        contentType = 'image/jpeg';
        break;
      case '.png':
        contentType = 'image/png';
        break;
      case '.gif':
        contentType = 'image/gif';
        break;
      case '.webp':
        contentType = 'image/webp';
        break;
      case '.mp4':
        contentType = 'video/mp4';
        break;
      case '.mp3':
        contentType = 'audio/mpeg';
        break;
      case '.ogg':
        contentType = 'audio/ogg';
        break;
      case '.wav':
        contentType = 'audio/wav';
        break;
      case '.pdf':
        contentType = 'application/pdf';
        break;
      default:
        contentType = 'application/octet-stream';
    }

    res.setHeader('Content-Type', contentType);
    res.setHeader('Content-Length', stat.size);
    res.setHeader('Cache-Control', 'public, max-age=31536000'); // Cache for 1 year

    // Stream the file
    const fileStream = fs.createReadStream(mediaFile.path!);
    fileStream.pipe(res);

    // Handle stream errors
    fileStream.on('error', (error) => {
      console.error(`[WAHA Controller] Error streaming media file ${messageId}:`, error);
      if (!res.headersSent) {
        res.status(500).json({
          success: false,
          error: 'Error streaming media file'
        });
      }
    });

  } catch (error: any) {
    console.error('[WAHA Controller] ❌ Error serving media file:', error);
    res.status(500).json({
      success: false,
      error: 'Failed to serve media file'
    });
  }
};

/**
 * Get media download statistics
 */
export const getMediaStats = async (req: Request, res: Response) => {
  try {
    const stats = whatsappMediaService.getStorageStats();

    res.json({
      success: true,
      data: stats
    });

  } catch (error: any) {
    console.error('[WAHA Controller] ❌ Error getting media stats:', error);
    res.status(500).json({
      success: false,
      error: 'Failed to get media statistics'
    });
  }
};

/**
 * Trigger manual message polling for testing
 */
export const triggerMessagePolling = async (req: AuthenticatedRequest, res: Response) => {
  try {
    console.log('[WAHA Controller] 🔄 Manual message polling triggered');
    const userId = req.user!.id;
    const wahaService = await getWAHAServiceForUser(userId);
    
    // Set polling timestamp for specified hours back or default 24 hours
    const hoursBack = req.query.hoursBack ? parseInt(req.query.hoursBack as string) : 24;
    const oldTimestamp = (wahaService as any).lastPolledTimestamp;
    
    // Temporarily set polling timestamp to capture recent messages
    (wahaService as any).lastPolledTimestamp = Date.now() - (hoursBack * 60 * 60 * 1000);
    console.log(`[WAHA Controller] 📅 Set polling timestamp to ${hoursBack} hours ago: ${new Date((wahaService as any).lastPolledTimestamp)}`);
    
    // Trigger manual polling
    await (wahaService as any).pollForNewMessages();
    
    console.log('[WAHA Controller] ✅ Manual polling completed');
    res.json({
      success: true,
      message: `Manual message polling completed for last ${hoursBack} hours`,
      data: {
        hoursBack,
        pollingTimestamp: new Date((wahaService as any).lastPolledTimestamp).toISOString(),
        previousTimestamp: new Date(oldTimestamp).toISOString()
      }
    });
    
  } catch (error: any) {
    console.error('[WAHA Controller] ❌ Error triggering manual polling:', error);
    res.status(500).json({
      success: false,
      error: 'Failed to trigger manual polling: ' + error.message
    });
  }
};

/**
 * Create historical message backfill for specific date range
 */
export const backfillMessages = async (req: AuthenticatedRequest, res: Response) => {
  try {
    const { startDate, endDate, groupId } = req.body;
    
    if (!startDate || !endDate) {
      return res.status(400).json({
        success: false,
        error: 'startDate and endDate are required (YYYY-MM-DD format)'
      });
    }
    
    console.log(`[WAHA Controller] 📥 Starting message backfill: ${startDate} to ${endDate}`);
    const userId = req.user!.id;
    const wahaService = await getWAHAServiceForUser(userId);
    
    // Convert dates to timestamps
    const startTimestamp = new Date(startDate + 'T00:00:00Z').getTime();
    const endTimestamp = new Date(endDate + 'T23:59:59Z').getTime();
    
    // Temporarily set polling timestamp to start date
    const originalTimestamp = (wahaService as any).lastPolledTimestamp;
    (wahaService as any).lastPolledTimestamp = startTimestamp;
    
    let totalMessages = 0;
    const results = [];
    
    // Get all chats or specific group
    const chats = groupId ?
      [await wahaService.getGroupDetails(groupId)] :
      await wahaService.getChats(undefined, { limit: 100 }); // Use instance's defaultSession
    
    console.log(`[WAHA Controller] Processing ${chats.length} chats for backfill`);
    
    for (const chat of chats) {
      if (!chat.isGroup && !groupId) continue; // Only groups unless specific groupId provided
      
      try {
        // Get messages for this chat
        const messages = await wahaService.getMessages(chat.id, 100);
        
        for (const message of messages) {
          const messageTimestamp = (message.timestamp || 0) * 1000; // Convert to milliseconds
          
          // Only process messages in our date range
          if (messageTimestamp >= startTimestamp && messageTimestamp <= endTimestamp) {
            // Prepare message data
            const messageData = {
              id: message.id,
              timestamp: message.timestamp,
              from: message.from,
              fromMe: message.fromMe,
              body: message.body,
              type: message.type || 'text',
              chatId: chat.id,
              isGroup: chat.isGroup,
              groupName: chat.name,
              contactName: message.contactName || message.from,
              hasMedia: message.hasMedia || false,
              mimeType: message.mimeType,
              mediaUrl: message.mediaUrl
            };
            
            // Save to database
            await (wahaService as any).saveMessageToDatabase(messageData);
            totalMessages++;
          }
        }
        
        results.push({
          chatId: chat.id,
          chatName: chat.name,
          messageCount: messages.filter(m => {
            const ts = (m.timestamp || 0) * 1000;
            return ts >= startTimestamp && ts <= endTimestamp;
          }).length
        });
        
      } catch (chatError) {
        console.error(`[WAHA Controller] Error processing chat ${chat.id}:`, chatError);
        results.push({
          chatId: chat.id,
          chatName: chat.name,
          error: chatError.message
        });
      }
    }
    
    // Restore original timestamp
    (wahaService as any).lastPolledTimestamp = originalTimestamp;
    
    console.log(`[WAHA Controller] ✅ Backfill completed: ${totalMessages} messages processed`);
    res.json({
      success: true,
      message: `Message backfill completed`,
      data: {
        totalMessages,
        dateRange: { startDate, endDate },
        chatsProcessed: results.length,
        results
      }
    });
    
  } catch (error: any) {
    console.error('[WAHA Controller] ❌ Error during message backfill:', error);
    res.status(500).json({
      success: false,
      error: 'Failed to backfill messages: ' + error.message
    });
  }
};

/**
 * Get session statistics and memory usage (Admin endpoint)
 */
export const getSessionStats = async (req: AuthenticatedRequest, res: Response) => {
  try {
    const sessionManager = WhatsAppSessionManager.getInstance();

    // Get all active sessions
    const activeSessions = sessionManager.getActiveSessions();

    // Get memory usage
    const memoryUsage = process.memoryUsage();
    const memoryStats = {
      heapUsed: Math.round(memoryUsage.heapUsed / 1024 / 1024), // MB
      heapTotal: Math.round(memoryUsage.heapTotal / 1024 / 1024), // MB
      heapUsedPercent: Math.round((memoryUsage.heapUsed / memoryUsage.heapTotal) * 100),
      external: Math.round(memoryUsage.external / 1024 / 1024), // MB
      rss: Math.round(memoryUsage.rss / 1024 / 1024) // MB
    };

    console.log('[WAHA Controller] Session stats requested:', {
      totalSessions: activeSessions.length,
      memory: memoryStats
    });

    res.json({
      success: true,
      data: {
        sessions: {
          total: activeSessions.length,
          details: activeSessions.map(s => ({
            userId: s.userId,
            sessionId: s.sessionId,
            status: s.status,
            lastActivity: s.lastActivity,
            inactiveMinutes: Math.round((Date.now() - s.lastActivity.getTime()) / 1000 / 60)
          }))
        },
        memory: memoryStats,
        warnings: []
      }
    });
  } catch (error: any) {
    console.error('[WAHA Controller] Error getting session stats:', error);
    res.status(500).json({
      success: false,
      error: 'Failed to get session statistics: ' + error.message
    });
  }
};

/**
 * Force cleanup of oldest/inactive sessions (Admin endpoint)
 */
export const forceCleanupSessions = async (req: AuthenticatedRequest, res: Response) => {
  try {
    const maxSessions = req.body.maxSessions || 3;
    const sessionManager = WhatsAppSessionManager.getInstance();

    console.log(`[WAHA Controller] Force cleanup requested, keeping ${maxSessions} sessions`);

    const cleanedCount = await sessionManager.forceCleanupOldestSessions(maxSessions);

    const remainingSessions = sessionManager.getSessionCount();
    const memoryAfter = process.memoryUsage();

    res.json({
      success: true,
      message: `Cleaned up ${cleanedCount} sessions`,
      data: {
        cleanedSessions: cleanedCount,
        remainingSessions,
        memoryAfter: {
          heapUsed: Math.round(memoryAfter.heapUsed / 1024 / 1024), // MB
          heapTotal: Math.round(memoryAfter.heapTotal / 1024 / 1024), // MB
          heapUsedPercent: Math.round((memoryAfter.heapUsed / memoryAfter.heapTotal) * 100)
        }
      }
    });
  } catch (error: any) {
    console.error('[WAHA Controller] Error forcing session cleanup:', error);
    res.status(500).json({
      success: false,
      error: 'Failed to force cleanup sessions: ' + error.message
    });
  }
};

/**
 * Force switch all sessions to NOWEB engine to fix Puppeteer/Chrome issues
 */
export const forceNOWEBEngine = async (req: AuthenticatedRequest, res: Response) => {
  try {
    console.log('[WAHA Controller] 🔄 Force switching to NOWEB engine to fix Puppeteer issues...');
    
    const wahaService = await getWAHAServiceForUser(req.user.id);
    
    // Get current session status
    const currentStatus = await wahaService.getSessionStatus();
    console.log(`[WAHA Controller] Current session status: ${currentStatus.status}, Engine: ${currentStatus?.engine?.engine || 'unknown'}`);
    
    // If already NOWEB and not failed, return success
    if (currentStatus?.engine?.engine === 'NOWEB' && currentStatus.status !== 'FAILED') {
      return res.json({
        success: true,
        message: 'Session already using NOWEB engine',
        data: {
          engine: 'NOWEB',
          status: currentStatus.status,
          action: 'no_change_needed'
        }
      });
    }
    
    // Use the existing recreateSessionWithEngine method to force NOWEB
    console.log('[WAHA Controller] 🔄 Recreating session with NOWEB engine using public method...');
    
<<<<<<< HEAD
    // Set environment variable temporarily to force NOWEB engine
    const originalEngine = process.env.WAHA_ENGINE;
    process.env.WAHA_ENGINE = 'NOWEB';
    
=======
    // Use the existing recreateSessionWithEngine method to force NOWEB
    console.log('[WAHA Controller] 🔄 Recreating session with NOWEB engine using public method...');
    
    // Set environment variable temporarily to force NOWEB engine
    const originalEngine = process.env.WAHA_ENGINE;
    process.env.WAHA_ENGINE = 'NOWEB';
    
>>>>>>> efd98179
    try {
      // Clear all caches first using public method
      wahaService.clearAllCaches();
      
      // Use the public recreateSessionWithEngine method which handles cleanup and recreation
      await wahaService.recreateSessionWithEngine();
      
<<<<<<< HEAD
      // Wait for initialization
      await new Promise(resolve => setTimeout(resolve, 10000));
      
      // Check new status
      const newStatus = await wahaService.getSessionStatus();
      console.log(`[WAHA Controller] ✅ New session status: ${newStatus.status}, Engine: ${newStatus?.engine?.engine}`);
      
      res.json({
        success: true,
        message: 'Successfully switched to NOWEB engine',
        data: {
          engine: newStatus?.engine?.engine || 'NOWEB',
          status: newStatus.status,
          action: 'recreated_with_noweb',
          previousEngine: currentStatus?.engine?.engine || 'unknown',
          note: 'NOWEB engine is lightweight and does not use Puppeteer/Chrome'
        }
      });
      
=======
>>>>>>> efd98179
    } finally {
      // Restore original engine setting
      if (originalEngine) {
        process.env.WAHA_ENGINE = originalEngine;
      } else {
        delete process.env.WAHA_ENGINE;
      }
    }
<<<<<<< HEAD
=======
    
    // Wait for initialization
    await new Promise(resolve => setTimeout(resolve, 10000));
    
    // Check new status
    const newStatus = await wahaService.getSessionStatus();
    console.log(`[WAHA Controller] ✅ New session status: ${newStatus.status}, Engine: ${newStatus?.engine?.engine}`);
    
    res.json({
      success: true,
      message: 'Successfully switched to NOWEB engine',
      data: {
        engine: newStatus?.engine?.engine || 'NOWEB',
        status: newStatus.status,
        action: 'recreated_with_noweb',
        previousEngine: currentStatus?.engine?.engine || 'unknown',
        note: 'NOWEB engine is lightweight and does not use Puppeteer/Chrome'
      }
    });
>>>>>>> efd98179
    
  } catch (error: any) {
    console.error('[WAHA Controller] ❌ Error switching to NOWEB engine:', error);
    res.status(500).json({
      success: false,
      error: 'Failed to switch to NOWEB engine: ' + error.message,
      details: {
        suggestion: 'Try again in a few moments. NOWEB engine should resolve Puppeteer/Chrome issues.',
        troubleshooting: 'Check WAHA service logs for detailed error information'
      }
    });
  }
};<|MERGE_RESOLUTION|>--- conflicted
+++ resolved
@@ -1,2283 +1,2283 @@
-/**
- * WAHA Controller - Modern WhatsApp API Controller
- * Replaces whatsappController.ts with WAHA-based implementation
- */
-
-import { Request, Response } from 'express';
-import { AuthenticatedRequest } from '../middleware/authMiddleware';
-import WAHAService from '../../services/wahaService';
-import WhatsAppSessionManager from '../../services/whatsappSessionManager';
-import POLLING_CONFIG from '../../config/polling.config';
-import { whatsappMediaService } from '../../services/whatsappMediaService';
-import WhatsAppMessage from '../../models/WhatsAppMessage';
-import WhatsAppContact from '../../models/WhatsAppContact';
-import User from '../../models/User';
-import * as path from 'path';
-import * as fs from 'fs';
-
-// Monitoring statistics
-const monitoringStats = {
-  totalRequests: 0,
-  cacheHits: 0,
-  cacheMisses: 0,
-  apiCalls: 0,
-  errors: 0,
-  lastReset: new Date()
-};
-
-// Get WhatsApp Session Manager instance
-const getSessionManager = () => {
-  return WhatsAppSessionManager.getInstance();
-};
-
-// Get WAHA service for specific user (WAHA PLUS enabled)
-const getWAHAServiceForUser = async (userId: string) => {
-  // WAHA PLUS supports multiple sessions - each user gets their own
-  const sessionManager = getSessionManager();
-  const userSession = await sessionManager.getSessionForUser(userId);
-  
-  console.log(`[SessionManager] Using user-specific session for ${userId} (WAHA PLUS)`);
-  return userSession;
-};
-
-/**
- * Get monitoring statistics
- */
-export const getMonitoringStats = async (req: Request, res: Response) => {
-  try {
-    const uptime = Date.now() - monitoringStats.lastReset.getTime();
-    const cacheHitRate = monitoringStats.totalRequests > 0 
-      ? (monitoringStats.cacheHits / monitoringStats.totalRequests * 100).toFixed(2) 
-      : 0;
-    
-    res.json({
-      success: true,
-      data: {
-        ...monitoringStats,
-        uptime,
-        cacheHitRate: `${cacheHitRate}%`,
-        averageApiCallsPerMinute: (monitoringStats.apiCalls / (uptime / 60000)).toFixed(2)
-      }
-    });
-  } catch (error) {
-    console.error('[WAHA Controller] Error getting monitoring stats:', error);
-    res.status(500).json({
-      success: false,
-      error: 'Failed to get monitoring statistics'
-    });
-  }
-};
-
-/**
- * Get WhatsApp connection status
- */
-export const getStatus = async (req: AuthenticatedRequest, res: Response) => {
-  try {
-    monitoringStats.totalRequests++;
-    monitoringStats.apiCalls++;
-    
-    const userId = req.user!.id;
-    const wahaService = await getWAHAServiceForUser(userId);
-    
-    // Try to get status with connection test
-    let wahaStatus;
-    let sessionDetails;
-    try {
-      wahaStatus = await wahaService.getStatus();
-      
-      // Get detailed session information to properly determine authentication
-      try {
-        sessionDetails = await wahaService.getSessionStatus();
-        console.log('[WAHA Controller] Session details:', sessionDetails);
-      } catch (sessionError) {
-        console.warn('[WAHA Controller] Could not get session details:', sessionError);
-        sessionDetails = null;
-      }
-      
-      // If service claims to be ready but we haven't tested recently, verify connection
-      if (wahaStatus.isReady) {
-        try {
-          await wahaService.healthCheck();
-        } catch (healthError) {
-          console.warn('[WAHA Controller] Health check failed during status request:', healthError);
-          wahaStatus.isReady = false;
-          wahaStatus.status = 'disconnected';
-        }
-      }
-    } catch (serviceError) {
-      console.error('[WAHA Controller] WAHA service error:', serviceError);
-      wahaStatus = {
-        isReady: false,
-        status: 'error',
-        qrAvailable: false,
-        timestamp: new Date().toISOString()
-      };
-      sessionDetails = null;
-    }
-    
-    // Determine authentication status based on session details
-    const isAuthenticated = sessionDetails?.status === 'WORKING';
-    const isConnected = wahaStatus.isReady && isAuthenticated;
-    const qrAvailable = sessionDetails?.status === 'SCAN_QR_CODE';
-    
-    console.log('[WAHA Controller] Status determination:', {
-      sessionStatus: sessionDetails?.status,
-      wahaReady: wahaStatus.isReady,
-      isAuthenticated,
-      isConnected,
-      qrAvailable
-    });
-    
-    // Get monitoring stats if available (cached for performance)
-    let groupsCount = undefined as unknown as number;
-    let privateChatsCount = undefined as unknown as number;
-    let messagesCount = undefined as unknown as number;
-    let imagesCount = 0;
-    let lastActivity = new Date().toISOString();
-    
-    // Try to get cached counts from global monitoring stats
-    let globalStats: any = null;
-    try {
-      globalStats = (global as any).wahaMonitoringStats;
-      if (globalStats && globalStats.timestamp && (Date.now() - globalStats.timestamp < 300000)) { // 5 minutes cache
-        groupsCount = globalStats.groupsCount || 0;
-        privateChatsCount = globalStats.privateChatsCount || 0;
-        messagesCount = globalStats.messagesCount || 0;
-        imagesCount = globalStats.imagesCount || 0;
-        lastActivity = globalStats.lastActivity || lastActivity;
-      }
-    } catch (statsError) {
-      // Ignore stats errors, will use defaults
-    }
-
-    // Convert WAHA status to format expected by frontend
-    const status = {
-      connected: isConnected,
-      authenticated: isAuthenticated,
-      lastHeartbeat: new Date(),
-      serviceStatus: sessionDetails?.status || wahaStatus.status,
-      isReady: isConnected,
-      isClientReady: isConnected,
-      groupsCount,
-      privateChatsCount,
-      messagesCount,
-      qrAvailable: qrAvailable,
-      timestamp: wahaStatus.timestamp,
-      monitoredKeywords: [],
-      serviceType: 'waha',
-      // Enhanced monitoring fields
-      imagesCount: imagesCount,
-      monitoringActive: isConnected && isAuthenticated,
-      lastActivity: lastActivity
-    };
-    
-    // Note: Per-user status caching removed for multi-user support
-    
-    // Check if we need to emit authentication status change via Socket.IO
-    const io_instance = (global as any).io;
-    if (io_instance && isAuthenticated) {
-      // Only emit if we detect a new authentication (this prevents spam)
-      const currentTime = Date.now();
-      const lastEmit = (global as any).lastAuthStatusEmit || 0;
-      
-      if (currentTime - lastEmit > 10000) { // Only emit every 10 seconds max
-        console.log('[WAHA Controller] Emitting authentication status via Socket.IO');
-        io_instance.emit('whatsapp:status', {
-          connected: true,
-          authenticated: true,
-          isReady: true,
-          authMethod: 'qr',
-          serviceType: 'waha',
-          timestamp: new Date().toISOString()
-        });
-        (global as any).lastAuthStatusEmit = currentTime;
-      }
-    }
-    
-    res.json({
-      success: true,
-      data: status
-    });
-  } catch (error) {
-    console.error('[WAHA Controller] Error getting status:', error);
-    res.status(500).json({
-      success: false,
-      error: 'Failed to get WhatsApp status'
-    });
-  }
-};
-
-/**
- * Get QR code for user's WhatsApp authentication
- */
-export const getQR = async (req: AuthenticatedRequest, res: Response) => {
-  try {
-    const userId = req.user!.id;
-    console.log(`[WAHA Controller] QR code request received for user ${userId}`);
-    const wahaService = await getWAHAServiceForUser(userId);
-    const force = String(req.query.force || '').toLowerCase() === 'true';
-    
-    // Check service health first
-    try {
-      await wahaService.healthCheck();
-      console.log('[WAHA Controller] Service health check passed');
-    } catch (healthError) {
-      console.error('[WAHA Controller] Service health check failed:', healthError);
-      return res.status(503).json({
-        success: false,
-        error: 'WAHA service is not available. Please check service status.',
-        suggestion: 'Try restarting the WAHA service'
-      });
-    }
-    
-    const qrDataUrl = await wahaService.getQRCode(undefined, force);
-    console.log('[WAHA Controller] ✅ QR code generated successfully');
-    
-    res.json({
-      success: true,
-      data: {
-        qrCode: qrDataUrl,
-        message: 'QR code ready for scanning with WhatsApp mobile app'
-      }
-    });
-  } catch (error) {
-    console.error('[WAHA Controller] ❌ Error getting QR code:', error);
-    
-    // Provide more specific error messages based on the error type
-    let statusCode = 500;
-    let userMessage = 'Failed to generate QR code';
-    
-    if (error instanceof Error) {
-      if (error.message.includes('not ready') || error.message.includes('422')) {
-        statusCode = 422;
-        userMessage = 'Session needs to be restarted. Please try again.';
-      } else if (error.message.includes('not responding') || error.message.includes('502')) {
-        statusCode = 502;
-        userMessage = 'WhatsApp service is not responding. Please check service availability.';
-      } else if (error.message.includes('timeout')) {
-        statusCode = 408;
-        userMessage = 'QR code generation timed out. Please try again.';
-      } else if (error.message.includes('429') || error.message.toLowerCase().includes('too many')) {
-        statusCode = 429;
-        userMessage = 'Too many linking attempts. Please wait a minute and try again.';
-      }
-    }
-    
-    res.status(statusCode).json({
-      success: false,
-      error: userMessage,
-      technical: error instanceof Error ? error.message : String(error)
-    });
-  }
-};
-
-/**
- * Send text message from user's session
- */
-export const sendMessage = async (req: AuthenticatedRequest, res: Response) => {
-  try {
-    const userId = req.user!.id;
-    console.log('[WAHA Controller] Send message request received:', {
-      userId,
-      body: req.body,
-      headers: {
-        'content-type': req.headers['content-type'],
-        'user-agent': req.headers['user-agent']
-      }
-    });
-    
-    const { chatId, message, text } = req.body;
-    
-    if (!chatId || (!message && !text)) {
-      console.log('[WAHA Controller] ❌ Missing required fields:', { chatId, message, text });
-      return res.status(400).json({
-        success: false,
-        error: 'Missing required fields: chatId and message/text'
-      });
-    }
-
-    const wahaService = await getWAHAServiceForUser(userId);
-
-    // Check if session is authenticated before attempting to send message
-    const sessionStatus = await wahaService.getStatus();
-    if (sessionStatus.status !== 'WORKING') {
-      console.log(`[WAHA Controller] Session not in WORKING state (${sessionStatus.status}), cannot send message`);
-      return res.status(400).json({
-        success: false,
-        error: sessionStatus.status === 'SCAN_QR_CODE'
-          ? 'Please scan QR code to authenticate before sending messages'
-          : `Session is ${sessionStatus.status}, cannot send messages`,
-        sessionStatus: sessionStatus.status
-      });
-    }
-
-    const messageText = message || text;
-
-    console.log('[WAHA Controller] Attempting to send message:', {
-      chatId,
-      messageLength: messageText.length,
-      messagePreview: messageText.substring(0, 50) + (messageText.length > 50 ? '...' : '')
-    });
-
-    const result = await wahaService.sendMessage(chatId, messageText);
-    
-    console.log('[WAHA Controller] ✅ Message sent successfully:', result);
-    res.json({
-      success: true,
-      data: result
-    });
-  } catch (error: any) {
-    console.error('[WAHA Controller] ❌ Error sending message:', {
-      error: error.message,
-      stack: error.stack,
-      response: error.response?.data,
-      status: error.response?.status,
-      statusText: error.response?.statusText
-    });
-    res.status(500).json({
-      success: false,
-      error: 'Failed to send message: ' + error.message,
-      details: error.response?.data || error.message
-    });
-  }
-};
-
-/**
- * Send media message from user's session
- */
-export const sendMedia = async (req: AuthenticatedRequest, res: Response) => {
-  try {
-    const { chatId, mediaUrl, caption } = req.body;
-    
-    if (!chatId || !mediaUrl) {
-      return res.status(400).json({
-        success: false,
-        error: 'Missing required fields: chatId and mediaUrl'
-      });
-    }
-
-    const userId = req.user!.id;
-    const wahaService = await getWAHAServiceForUser(userId);
-
-    // Check if session is authenticated before attempting to send media
-    const sessionStatus = await wahaService.getStatus();
-    if (sessionStatus.status !== 'WORKING') {
-      console.log(`[WAHA Controller] Session not in WORKING state (${sessionStatus.status}), cannot send media`);
-      return res.status(400).json({
-        success: false,
-        error: sessionStatus.status === 'SCAN_QR_CODE'
-          ? 'Please scan QR code to authenticate before sending media'
-          : `Session is ${sessionStatus.status}, cannot send media`,
-        sessionStatus: sessionStatus.status
-      });
-    }
-
-    const result = await wahaService.sendMedia(chatId, mediaUrl, caption);
-    
-    res.json({
-      success: true,
-      data: result
-    });
-  } catch (error) {
-    console.error('[WAHA Controller] Error sending media:', error);
-    res.status(500).json({
-      success: false,
-      error: 'Failed to send media'
-    });
-  }
-};
-
-/**
- * Get all chats with WAHA-compliant pagination and filtering
- * Includes retry logic for WEBJS initial sync period
- */
-export const getChats = async (req: AuthenticatedRequest, res: Response) => {
-  try {
-    const userId = req.user!.id;
-    const wahaService = await getWAHAServiceForUser(userId);
-
-    // Parse WAHA-compliant query parameters
-    const options = {
-      limit: req.query.limit ? parseInt(req.query.limit as string) : undefined,
-      offset: req.query.offset ? parseInt(req.query.offset as string) : undefined,
-      sortBy: 'id' as 'id',
-      sortOrder: req.query.sortOrder as 'desc' | 'asc' | undefined,
-      exclude: req.query.exclude ? (req.query.exclude as string).split(',') : undefined
-    };
-
-    console.log('[WAHA Controller] Getting chats for user', userId, 'with options:', options);
-    const startTime = Date.now();
-
-    // Check if session is in WORKING state (for retry logic)
-    const sessionStatus = await wahaService.getStatus();
-    const isWORKING = sessionStatus.status === 'WORKING';
-
-    // Don't attempt to fetch chats if session is not authenticated
-    if (!isWORKING) {
-      console.log(`[WAHA Controller] Session not in WORKING state (${sessionStatus.status}), returning empty chats`);
-      return res.json({
-        success: true,
-        data: [],
-        meta: {
-          count: 0,
-          syncing: sessionStatus.status === 'STARTING' || sessionStatus.status === 'SCAN_QR_CODE',
-          message: sessionStatus.status === 'SCAN_QR_CODE'
-            ? 'Please scan QR code to authenticate'
-            : `Session is ${sessionStatus.status}, waiting for authentication`
-        }
-      });
-    }
-
-    // Retry logic for WEBJS initial sync period
-    // During initial sync after QR authentication, chats may timeout
-    // We retry with exponential backoff to allow sync to complete
-    let chats: any[] = [];
-    let lastError: Error | null = null;
-    const maxRetries = 3; // Retry up to 3 times since we know session is WORKING
-
-    for (let attempt = 0; attempt <= maxRetries; attempt++) {
-      try {
-        if (attempt > 0) {
-          // Exponential backoff: 5s, 10s, 20s between retries
-          const delay = Math.pow(2, attempt - 1) * 5000;
-          console.log(`[WAHA Controller] Retry attempt ${attempt}/${maxRetries} after ${delay}ms delay...`);
-          await new Promise(resolve => setTimeout(resolve, delay));
-        }
-
-        // Get chats from WAHA service (live data)
-        chats = await wahaService.getChats(undefined, options); // Use instance's defaultSession
-
-        // Success - break retry loop
-        const duration = Date.now() - startTime;
-        console.log(`[WAHA Controller] ✅ Successfully fetched ${chats.length} chats in ${duration}ms (attempt ${attempt + 1})`);
-        break;
-
-      } catch (error: any) {
-        lastError = error;
-
-        // Only retry on timeout errors when session is WORKING
-        const isTimeout = error.message?.includes('timeout');
-        const shouldRetry = isTimeout && isWORKING && attempt < maxRetries;
-
-        if (shouldRetry) {
-          console.log(`[WAHA Controller] ⚠️ Timeout on attempt ${attempt + 1}/${maxRetries + 1}. Session is WORKING, likely still syncing. Retrying...`);
-          continue; // Try again
-        } else {
-          // Don't retry - throw error
-          throw error;
-        }
-      }
-    }
-
-    const duration = Date.now() - startTime;
-
-    res.json({
-      success: true,
-      data: chats,
-      pagination: {
-        limit: options.limit,
-        offset: options.offset,
-        total: chats.length,
-        hasMore: options.limit ? chats.length >= options.limit : false
-      },
-      meta: {
-        count: chats.length,
-        loadTime: duration,
-        syncing: chats.length === 0 && isWORKING, // Indicate if sync might still be in progress
-        engineState: sessionStatus.engine?.state,
-        message: chats.length === 0 && isWORKING && sessionStatus.engine?.state === 'OPENING'
-          ? 'WEBJS engine is syncing chats. This typically takes 5-10 minutes after initial authentication.'
-          : undefined
-      }
-    });
-  } catch (error: any) {
-    console.error('[WAHA Controller] Error getting chats:', error);
-
-    let statusCode = 500;
-    let errorMessage = 'Failed to get chats';
-    let suggestion = 'Please try again or check your connection';
-
-    if (error.message?.includes('timeout')) {
-      statusCode = 408;
-      errorMessage = 'Chat loading timed out';
-      suggestion = 'WhatsApp is still syncing your chats. This can take 5-10 minutes after first connection. Please wait a moment and try again.';
-    } else if (error.code === 'ECONNREFUSED' || error.code === 'ENOTFOUND') {
-      statusCode = 503;
-      errorMessage = 'WhatsApp service unavailable';
-      suggestion = 'The WhatsApp service is temporarily unavailable. Please try again later.';
-    } else if (error.response?.status === 401) {
-      statusCode = 401;
-      errorMessage = 'WhatsApp authentication required';
-      suggestion = 'Please authenticate with WhatsApp first.';
-    }
-
-    res.status(statusCode).json({
-      success: false,
-      error: errorMessage,
-      details: {
-        suggestion,
-        timestamp: new Date().toISOString()
-      }
-    });
-  }
-};
-
-/**
- * Get messages from specific chat
- */
-export const getMessages = async (req: AuthenticatedRequest, res: Response) => {
-  try {
-    const userId = req.user!.id;
-    const wahaService = await getWAHAServiceForUser(userId);
-
-    // Check if session is authenticated before attempting to fetch messages
-    const sessionStatus = await wahaService.getStatus();
-    if (sessionStatus.status !== 'WORKING') {
-      console.log(`[WAHA Controller] Session not in WORKING state (${sessionStatus.status}), cannot fetch messages`);
-      return res.json({
-        success: true,
-        data: [],
-        meta: {
-          syncing: sessionStatus.status === 'STARTING' || sessionStatus.status === 'SCAN_QR_CODE',
-          message: sessionStatus.status === 'SCAN_QR_CODE'
-            ? 'Please scan QR code to authenticate'
-            : `Session is ${sessionStatus.status}, waiting for authentication`
-        }
-      });
-    }
-
-    // Support both URL param and query param for chatId
-    let chatId: string | undefined = req.params.chatId || (req.query.chatId as string | undefined);
-    const limit = parseInt(req.query.limit as string) || 50;
-    
-    // Validate and sanitize chatId to prevent [object Object] errors
-    if (chatId) {
-      if (chatId !== null && typeof chatId === 'object') {
-        console.error('[WAHA Controller] ❌ chatId is an object:', chatId);
-        const chatIdObj = chatId as any;
-        if ('id' in chatIdObj) {
-          chatId = chatIdObj.id;
-        } else if ('_id' in chatIdObj) {
-          chatId = chatIdObj._id;
-        } else if ('_serialized' in chatIdObj) {
-          chatId = chatIdObj._serialized;
-        } else if ('user' in chatIdObj) {
-          const user = chatIdObj.user;
-          const server = chatIdObj.server || chatIdObj.domain;
-          chatId = `${user}@${server || 'g.us'}`;
-        } else {
-          return res.status(400).json({
-            success: false,
-            error: 'Invalid chatId format',
-            details: { receivedType: typeof chatId }
-          });
-        }
-      }
-      
-      chatId = String(chatId);
-      
-      if (chatId === '[object Object]' || chatId.includes('[object')) {
-        console.error('[WAHA Controller] ❌ Invalid chatId "[object Object]" detected');
-        return res.status(400).json({
-          success: false,
-          error: 'Invalid chatId received',
-          details: { chatId, hint: 'Frontend sent an object instead of string' }
-        });
-      }
-    }
-    
-    // Get messages from WAHA service (live data)
-    if (!chatId) {
-      console.log('[WAHA Controller] No chatId provided, fetching recent messages from all chats');
-      try {
-        const allMessages = await wahaService.getRecentMessages(limit);
-        console.log('[WAHA Controller] Found recent messages:', allMessages.length);
-        return res.json({
-          success: true,
-          data: allMessages
-        });
-      } catch (recentError) {
-        console.warn('[WAHA Controller] Failed to get recent messages, returning empty array:', recentError);
-        return res.json({
-          success: true,
-          data: []
-        });
-      }
-    }
-
-    const messages = await wahaService.getMessages(chatId as string, limit);
-    console.log('[WAHA Controller] Found messages for chat', chatId, ':', messages.length);
-    
-    res.json({
-      success: true,
-      data: messages
-    });
-  } catch (error) {
-    console.error('[WAHA Controller] Error getting messages:', error);
-    res.status(500).json({
-      success: false,
-      error: 'Failed to get messages'
-    });
-  }
-};
-
-/**
- * Start WhatsApp session
- */
-export const startSession = async (req: AuthenticatedRequest, res: Response) => {
-  try {
-    const userId = req.user!.id;
-    const wahaService = await getWAHAServiceForUser(userId);
-    
-    const session = await wahaService.startSession();
-    
-    res.json({
-      success: true,
-      data: session
-    });
-  } catch (error) {
-    console.error('[WAHA Controller] Error starting session:', error);
-    res.status(500).json({
-      success: false,
-      error: 'Failed to start session'
-    });
-  }
-};
-
-/**
- * Stop WhatsApp session
- */
-export const stopSession = async (req: AuthenticatedRequest, res: Response) => {
-  try {
-    const userId = req.user!.id;
-    const wahaService = await getWAHAServiceForUser(userId);
-    const sessionManager = getSessionManager();
-    await sessionManager.stopSessionForUser(userId);
-    
-    res.json({
-      success: true,
-      message: 'Session stopped successfully'
-    });
-  } catch (error) {
-    console.error('[WAHA Controller] Error stopping session:', error);
-    res.status(500).json({
-      success: false,
-      error: 'Failed to stop session'
-    });
-  }
-};
-
-/**
- * Webhook handler for WAHA events (following WAHA documentation structure)
- */
-export const webhook = async (req: Request, res: Response) => {
-  try {
-    const payload = req.body;
-    
-    // Validate WAHA webhook payload structure
-    if (!payload.event || !payload.session) {
-      console.warn('[WAHA Controller] ⚠️ Invalid webhook payload - missing event or session:', payload);
-      return res.status(400).json({
-        success: false,
-        error: 'Invalid webhook payload: missing event or session'
-      });
-    }
-    
-    console.log('[WAHA Controller] 📡 WAHA webhook received:', {
-      event: payload.event,
-      session: payload.session,
-      id: payload.id,
-      timestamp: payload.timestamp,
-      payloadType: typeof payload.payload,
-      headers: {
-        'x-webhook-request-id': req.headers['x-webhook-request-id'],
-        'x-webhook-timestamp': req.headers['x-webhook-timestamp'],
-        'x-webhook-hmac': req.headers['x-webhook-hmac'] ? 'present' : 'absent'
-      }
-    });
-    
-    // Log message events specifically for debugging
-    if (payload.event === 'message') {
-      console.log('[WAHA Controller] 💬 Message webhook payload:', {
-        messageId: payload.payload?.id,
-        from: payload.payload?.from,
-        to: payload.payload?.to,
-        body: payload.payload?.body?.substring(0, 100),
-        hasMedia: payload.payload?.hasMedia,
-        type: payload.payload?.type,
-        mimeType: payload.payload?.mimeType,
-        media: payload.payload?.media ? 'present' : 'absent',
-        mediaDetails: payload.payload?.media ? {
-          url: payload.payload.media.url ? 'present' : 'absent',
-          mimetype: payload.payload.media.mimetype,
-          filename: payload.payload.media.filename,
-          error: payload.payload.media.error
-        } : null,
-        isGroup: payload.payload?.isGroup,
-        timestamp: payload.payload?.timestamp
-      });
-    }
-
-    // Route webhook to correct user's session based on sessionId in webhook body
-    if (payload.event === 'message' || payload.event === 'message.any') {
-      try {
-        const sessionName = payload.session; // e.g., "u_6828510b49ea"
-        console.log(`[WAHA Controller] 📨 Processing message webhook for session: ${sessionName}`);
-
-        // Look up user by session ID in database (not just in-memory sessions)
-        const user = await User.findOne({ whatsappSessionId: sessionName });
-
-        if (!user) {
-          console.warn(`[WAHA Controller] ⚠️ No user found in database for session ${sessionName}`);
-          // Still return 200 to avoid webhook retries
-          return res.status(200).json({
-            success: true,
-            warning: 'Session not found - user may need to authenticate'
-          });
-        }
-
-        const userId = user._id.toString();
-        console.log(`[WAHA Controller] ✅ Found user ${userId} (${user.email}) for session ${sessionName}, routing to their WAHA service`);
-
-        // Get user's WAHA service instance (this will create session if not in memory)
-        const wahaService = await getWAHAServiceForUser(userId);
-
-        // Process webhook through user's service (handles group monitoring, statistics, etc.)
-        await wahaService.handleWebhook(payload);
-
-        console.log(`[WAHA Controller] ✅ Webhook processed successfully for user ${userId}`);
-      } catch (webhookError) {
-        console.error('[WAHA Controller] ❌ Error processing message webhook:', webhookError);
-        // Don't fail the webhook - return 200 to avoid retries
-        // The error is logged for investigation
-      }
-    }
-    
-    // Additional Socket.IO broadcasting for session status changes
-    // WAHA event structure: { id, timestamp, event, session, payload }
-    if (req.body.event === 'session.status') {
-      const io_instance = (global as any).io;
-      if (io_instance) {
-        const eventData = req.body.payload;
-        const sessionName = req.body.session;
-        const sessionStatus = eventData.status;
-        const isAuthenticated = sessionStatus === 'WORKING';
-        
-        console.log('[WAHA Controller] Broadcasting session status change via Socket.IO:', {
-          sessionName,
-          sessionStatus,
-          isAuthenticated,
-          eventId: req.body.id
-        });
-        
-        io_instance.emit('whatsapp:status', {
-          connected: isAuthenticated,
-          authenticated: isAuthenticated,
-          isReady: isAuthenticated,
-          authMethod: 'qr',
-          serviceType: 'waha',
-          sessionName: sessionName,
-          sessionStatus: sessionStatus,
-          timestamp: new Date().toISOString()
-        });
-        
-        // Also emit general status update when authenticated
-        if (isAuthenticated) {
-          console.log('[WAHA Controller] 🎉 Authentication successful! Broadcasting to all clients');
-          io_instance.emit('whatsapp:authenticated', {
-            method: 'qr',
-            serviceType: 'waha',
-            sessionName: sessionName,
-            timestamp: new Date().toISOString()
-          });
-        }
-      }
-    }
-    
-    res.status(200).json({ success: true });
-  } catch (error) {
-    console.error('[WAHA Controller] Error handling webhook:', error);
-    res.status(500).json({
-      success: false,
-      error: 'Failed to handle webhook'
-    });
-  }
-};
-
-/**
- * Send phone authentication code
- */
-export const sendPhoneAuthCode = async (req: AuthenticatedRequest, res: Response) => {
-  try {
-    console.log('[WAHA Controller] Phone auth code request received:', req.body);
-    const { phoneNumber } = req.body;
-    
-    if (!phoneNumber || typeof phoneNumber !== 'string') {
-      console.error('[WAHA Controller] Invalid phone number in request:', phoneNumber);
-      return res.status(400).json({
-        success: false,
-        error: 'Phone number is required and must be a string'
-      });
-    }
-    
-    // Clean phone number (remove non-digits)
-    const cleanedPhone = phoneNumber.replace(/\D/g, '');
-    console.log('[WAHA Controller] Cleaned phone number:', cleanedPhone);
-    
-    if (cleanedPhone.length < 10) {
-      console.error('[WAHA Controller] Phone number too short:', cleanedPhone);
-      return res.status(400).json({
-        success: false,
-        error: 'Invalid phone number format'
-      });
-    }
-    
-    console.log('[WAHA Controller] Getting WAHA service instance for user...');
-    const userId = req.user!.id;
-    const wahaService = await getWAHAServiceForUser(userId);
-    
-    console.log('[WAHA Controller] Requesting phone code via WAHA service...');
-    const result = await wahaService.requestPhoneCode(cleanedPhone);
-    
-    console.log('[WAHA Controller] WAHA service result:', result);
-    
-    if (result.success) {
-      console.log('[WAHA Controller] ✅ Phone code request successful');
-      res.json({
-        success: true,
-        message: 'Verification code generated. Enter it in your WhatsApp app.',
-        data: {
-          phoneNumber: cleanedPhone,
-          codeRequested: true,
-          pairingCode: result.code || null
-        }
-      });
-    } else {
-      console.log('[WAHA Controller] ❌ Phone code request failed:', result.error);
-      
-      // Check if it's a known error that means phone auth is not supported
-      if (result.error?.includes('not available') || result.error?.includes('not supported')) {
-        console.log('[WAHA Controller] Phone auth not supported, directing user to QR method');
-        res.status(422).json({
-          success: false,
-          error: 'Phone number authentication is not available with the current WhatsApp configuration. Please use QR code authentication instead.',
-          fallbackMethod: 'qr',
-          code: 'PHONE_AUTH_NOT_SUPPORTED'
-        });
-      } else {
-        res.status(400).json({
-          success: false,
-          error: result.error || 'Failed to send verification code'
-        });
-      }
-    }
-  } catch (error: any) {
-    console.error('[WAHA Controller] ❌ Exception sending phone auth code:', error);
-    
-    // Check if it's a network/connection error to WAHA service
-    if (error.code === 'ECONNREFUSED' || error.code === 'ENOTFOUND' || error.response?.status >= 500) {
-      console.log('[WAHA Controller] WAHA service unavailable, directing user to QR method');
-      res.status(503).json({
-        success: false,
-        error: 'WhatsApp service is temporarily unavailable. Please try QR code authentication instead.',
-        fallbackMethod: 'qr',
-        code: 'SERVICE_UNAVAILABLE'
-      });
-    } else {
-      res.status(500).json({
-        success: false,
-        error: 'Failed to send verification code: ' + error.message
-      });
-    }
-  }
-};
-
-/**
- * Verify phone authentication code
- */
-export const verifyPhoneAuthCode = async (req: AuthenticatedRequest, res: Response) => {
-  try {
-    const { phoneNumber, code } = req.body;
-    
-    if (!phoneNumber || !code) {
-      return res.status(400).json({
-        success: false,
-        error: 'Phone number and verification code are required'
-      });
-    }
-    
-    if (typeof code !== 'string' || code.length !== 6) {
-      return res.status(400).json({
-        success: false,
-        error: 'Verification code must be 6 digits'
-      });
-    }
-    
-    const userId = req.user!.id;
-    const wahaService = await getWAHAServiceForUser(userId);
-    const result = await wahaService.verifyPhoneCode(phoneNumber, code);
-    
-    if (result.success) {
-      // Emit connection status update to frontend
-      const io_instance = (global as any).io;
-      if (io_instance) {
-        io_instance.emit('whatsapp:status', {
-          connected: true,
-          authenticated: true,
-          authMethod: 'phone',
-          phoneNumber: phoneNumber
-        });
-      }
-      
-      res.json({
-        success: true,
-        message: 'Phone verification successful - WhatsApp connected',
-        data: {
-          authenticated: true,
-          phoneNumber: phoneNumber
-        }
-      });
-    } else {
-      res.status(400).json({
-        success: false,
-        error: result.error || 'Invalid verification code'
-      });
-    }
-  } catch (error: any) {
-    console.error('[WAHA Controller] Error verifying phone auth code:', error);
-    res.status(500).json({
-      success: false,
-      error: 'Failed to verify code: ' + error.message
-    });
-  }
-};
-
-/**
- * Get WhatsApp groups with WAHA-compliant pagination and enhanced metadata
- */
-export const getGroups = async (req: AuthenticatedRequest, res: Response) => {
-  try {
-    const userId = req.user!.id;
-    const wahaService = await getWAHAServiceForUser(userId);
-
-    // Parse WAHA-compliant query parameters for groups
-    const options = {
-      limit: req.query.limit ? parseInt(req.query.limit as string) : undefined,
-      offset: req.query.offset ? parseInt(req.query.offset as string) : undefined,
-      sortBy: req.query.sortBy as 'id' | 'subject' | undefined,
-      sortOrder: req.query.sortOrder as 'desc' | 'asc' | undefined,
-      exclude: req.query.exclude ? (req.query.exclude as string).split(',') : undefined
-    };
-
-    console.log('[WAHA Controller] Getting groups for user', userId, 'with options:', options);
-    const startTime = Date.now();
-
-    // Check if session is in WORKING state (for retry logic)
-    const sessionStatus = await wahaService.getStatus();
-    const isWORKING = sessionStatus.status === 'WORKING';
-
-    // Don't attempt to fetch groups if session is not authenticated
-    if (!isWORKING) {
-      console.log(`[WAHA Controller] Session not in WORKING state (${sessionStatus.status}), returning empty groups`);
-      return res.json({
-        success: true,
-        data: [],
-        pagination: {
-          limit: options.limit,
-          offset: options.offset,
-          total: 0,
-          hasMore: false
-        },
-        metadata: {
-          groupsWithAdminRole: 0,
-          syncing: sessionStatus.status === 'STARTING' || sessionStatus.status === 'SCAN_QR_CODE',
-          message: sessionStatus.status === 'SCAN_QR_CODE'
-            ? 'Please scan QR code to authenticate'
-            : `Session is ${sessionStatus.status}, waiting for authentication`
-        }
-      });
-    }
-
-    // Retry logic for WEBJS initial sync period
-    let groups: any[] = [];
-    const maxRetries = isWORKING ? 3 : 0; // Only retry if session is WORKING
-
-    for (let attempt = 0; attempt <= maxRetries; attempt++) {
-      try {
-        if (attempt > 0) {
-          // Exponential backoff: 5s, 10s, 20s between retries
-          const delay = Math.pow(2, attempt - 1) * 5000;
-          console.log(`[WAHA Controller] Retry attempt ${attempt}/${maxRetries} after ${delay}ms delay...`);
-          await new Promise(resolve => setTimeout(resolve, delay));
-        }
-
-        // Get groups from WAHA service (live data)
-        groups = await wahaService.getGroups(undefined, options); // Use instance's defaultSession
-
-        // If no groups found on first attempt, try refresh
-        if (!groups || groups.length === 0 && attempt === 0) {
-          console.log('[WAHA Controller] No groups found, trying refresh...');
-          const refreshResult = await wahaService.refreshGroups();
-          console.log('[WAHA Controller] Group refresh result:', refreshResult);
-          groups = await wahaService.getGroups(undefined, options); // Use instance's defaultSession
-        }
-
-        // Success - break retry loop
-        const duration = Date.now() - startTime;
-        console.log(`[WAHA Controller] ✅ Successfully fetched ${groups.length} groups in ${duration}ms (attempt ${attempt + 1})`);
-        break;
-
-      } catch (error: any) {
-        // Only retry on timeout errors when session is WORKING
-        const isTimeout = error.message?.includes('timeout');
-        const shouldRetry = isTimeout && isWORKING && attempt < maxRetries;
-
-        if (shouldRetry) {
-          console.log(`[WAHA Controller] ⚠️ Timeout on attempt ${attempt + 1}/${maxRetries + 1}. Session is WORKING, likely still syncing. Retrying...`);
-          continue; // Try again
-        } else {
-          // Don't retry - throw error
-          throw error;
-        }
-      }
-    }
-
-    const duration = Date.now() - startTime;
-
-    res.json({
-      success: true,
-      data: groups,
-      pagination: {
-        limit: options.limit,
-        offset: options.offset,
-        total: groups.length,
-        hasMore: options.limit ? groups.length >= options.limit : false
-      },
-      metadata: {
-        groupsWithAdminRole: groups.filter(g => g.role === 'ADMIN').length,
-        groupsWithRestrictions: groups.filter(g => g.settings?.messagesAdminOnly || g.settings?.infoAdminOnly).length,
-        totalParticipants: groups.reduce((sum, g) => sum + (g.participantCount || 0), 0)
-      },
-      meta: {
-        count: groups.length,
-        loadTime: duration,
-        syncing: groups.length === 0 && isWORKING // Indicate if sync might still be in progress
-      }
-    });
-  } catch (error: any) {
-    console.error('[WAHA Controller] Error getting groups:', error);
-
-    let statusCode = 500;
-    let errorMessage = 'Failed to get WhatsApp groups';
-    let suggestion = 'Please try again or check your connection';
-
-    if (error.message?.includes('timeout')) {
-      statusCode = 408;
-      errorMessage = 'Group loading timed out';
-      suggestion = 'WhatsApp is still syncing your groups. This can take 5-10 minutes after first connection. Please wait a moment and try again.';
-    } else if (error.code === 'ECONNREFUSED' || error.code === 'ENOTFOUND') {
-      statusCode = 503;
-      errorMessage = 'WhatsApp service unavailable';
-      suggestion = 'The WhatsApp service is temporarily unavailable. Please try again later.';
-    } else if (error.response?.status === 401) {
-      statusCode = 401;
-      errorMessage = 'WhatsApp authentication required';
-      suggestion = 'Please authenticate with WhatsApp first.';
-    }
-
-    res.status(statusCode).json({
-      success: false,
-      error: errorMessage,
-      details: {
-        suggestion,
-        timestamp: new Date().toISOString()
-      }
-    });
-  }
-};
-
-/**
- * Get WhatsApp contacts
- */
-export const getContacts = async (req: AuthenticatedRequest, res: Response) => {
-  try {
-    const userId = req.user!.id;
-    const wahaService = await getWAHAServiceForUser(userId);
-
-    // Check if session is authenticated before attempting to fetch contacts
-    const sessionStatus = await wahaService.getStatus();
-    if (sessionStatus.status !== 'WORKING') {
-      console.log(`[WAHA Controller] Session not in WORKING state (${sessionStatus.status}), returning empty contacts`);
-      return res.json({
-        success: true,
-        data: [],
-        meta: {
-          count: 0,
-          syncing: sessionStatus.status === 'STARTING' || sessionStatus.status === 'SCAN_QR_CODE',
-          message: sessionStatus.status === 'SCAN_QR_CODE'
-            ? 'Please scan QR code to authenticate'
-            : `Session is ${sessionStatus.status}, waiting for authentication`
-        }
-      });
-    }
-
-    console.log('[WAHA Controller] Fetching contacts for user', userId);
-    const startTime = Date.now();
-
-    // Get contacts from WAHA
-    const contacts = await wahaService.getContacts();
-
-    const duration = Date.now() - startTime;
-    console.log(`[WAHA Controller] ✅ Fetched ${contacts.length} contacts in ${duration}ms`);
-
-    res.json({
-      success: true,
-      data: contacts,
-      meta: {
-        count: contacts.length,
-        duration: `${duration}ms`,
-        syncing: false
-      }
-    });
-  } catch (error: any) {
-    console.error('[WAHA Controller] Error fetching contacts:', error);
-    res.status(500).json({
-      success: false,
-      error: 'Failed to fetch contacts',
-      details: error.message
-    });
-  }
-};
-
-/**
- * Get WhatsApp private chats
- */
-export const getPrivateChats = async (req: AuthenticatedRequest, res: Response) => {
-  try {
-    const userId = req.user!.id;
-    const wahaService = await getWAHAServiceForUser(userId);
-
-    // Check if session is authenticated before attempting to fetch chats
-    const sessionStatus = await wahaService.getStatus();
-    if (sessionStatus.status !== 'WORKING') {
-      console.log(`[WAHA Controller] Session not in WORKING state (${sessionStatus.status}), returning empty private chats`);
-      return res.json({
-        success: true,
-        data: [],
-        pagination: {
-          limit: req.query.limit ? parseInt(req.query.limit as string) : undefined,
-          offset: req.query.offset ? parseInt(req.query.offset as string) : 0,
-          total: 0,
-          hasMore: false
-        },
-        meta: {
-          count: 0,
-          syncing: sessionStatus.status === 'STARTING' || sessionStatus.status === 'SCAN_QR_CODE',
-          message: sessionStatus.status === 'SCAN_QR_CODE'
-            ? 'Please scan QR code to authenticate'
-            : `Session is ${sessionStatus.status}, waiting for authentication`
-        }
-      });
-    }
-
-    // Parse pagination/sorting options
-    const limit = req.query.limit ? Math.max(1, Math.min(1000, parseInt(req.query.limit as string))) : undefined;
-    const offset = req.query.offset ? Math.max(0, parseInt(req.query.offset as string)) : undefined;
-    const sortBy = 'id';
-    const sortOrder = (req.query.sortOrder as 'desc' | 'asc' | undefined) || 'desc';
-
-    console.log('[WAHA Controller] Fetching private chats for user', userId, '...', { limit, offset, sortBy, sortOrder });
-    const startTime = Date.now();
-
-    // Get chats from WAHA and filter only private chats
-    const chats = await wahaService.getChats(undefined, { limit, offset, sortBy, sortOrder }); // Use instance's defaultSession
-    
-    // Filter only private chats (not @g.us)
-    let privateChats = chats.filter(chat => !chat.isGroup && !(typeof chat.id === 'string' && chat.id.includes('@g.us')));
-
-    // Sort client-side as fallback
-    privateChats = privateChats.sort((a, b) => (sortOrder === 'desc' ? (b.id || '').localeCompare(a.id || '') : (a.id || '').localeCompare(b.id || '')));
-
-    // Apply pagination client-side if needed
-    const total = privateChats.length;
-    let paged = privateChats;
-    if (typeof limit === 'number') {
-      const start = typeof offset === 'number' ? offset : 0;
-      paged = privateChats.slice(start, start + limit);
-    }
-
-    const duration = Date.now() - startTime;
-    console.log(`[WAHA Controller] ✅ Successfully fetched ${paged.length}/${total} private chats in ${duration}ms`);
-    
-    res.json({
-      success: true,
-      data: paged,
-      pagination: {
-        limit,
-        offset: typeof offset === 'number' ? offset : 0,
-        total,
-        hasMore: typeof limit === 'number' ? (typeof offset === 'number' ? offset + paged.length < total : paged.length < total) : false
-      },
-      meta: {
-        count: paged.length,
-        loadTime: duration
-      }
-    });
-  } catch (error: any) {
-    console.error('[WAHA Controller] Error getting private chats:', error);
-    
-    let statusCode = 500;
-    let errorMessage = 'Failed to get WhatsApp private chats';
-    let suggestion = 'Please try again or check your connection';
-    
-    if (error.message?.includes('timeout')) {
-      statusCode = 408;
-      errorMessage = 'Private chat loading timed out';
-      suggestion = 'The WhatsApp service is taking longer than expected. Please try again in a moment.';
-    } else if (error.code === 'ECONNREFUSED' || error.code === 'ENOTFOUND') {
-      statusCode = 503;
-      errorMessage = 'WhatsApp service unavailable';
-      suggestion = 'The WhatsApp service is temporarily unavailable. Please try again later.';
-    } else if (error.response?.status === 401) {
-      statusCode = 401;
-      errorMessage = 'WhatsApp authentication required';
-      suggestion = 'Please authenticate with WhatsApp first.';
-    }
-    
-    res.status(statusCode).json({
-      success: false,
-      error: errorMessage,
-      details: {
-        suggestion,
-        timestamp: new Date().toISOString()
-      }
-    });
-  }
-};
-
-/**
- * Restart WhatsApp session
- */
-export const restartSession = async (req: AuthenticatedRequest, res: Response) => {
-  try {
-    console.log('[WAHA Controller] Restart session request received');
-    const userId = req.user!.id;
-    const sessionManager = getSessionManager();
-    await sessionManager.restartSessionForUser(userId);
-    console.log('[WAHA Controller] ✅ Session restarted successfully');
-    
-    res.json({
-      success: true,
-      message: 'WhatsApp session restarted successfully'
-    });
-  } catch (error) {
-    console.error('[WAHA Controller] ❌ Error restarting session:', error);
-    res.status(500).json({
-      success: false,
-      error: error instanceof Error ? error.message : 'Failed to restart WhatsApp service',
-      suggestion: 'Please check WAHA service availability and try again'
-    });
-  }
-};
-
-/**
- * Force restart WhatsApp session
- */
-export const forceRestart = async (req: AuthenticatedRequest, res: Response) => {
-  try {
-    console.log('[WAHA Controller] Force restart session request received');
-    const userId = req.user!.id;
-    const sessionManager = getSessionManager();
-    await sessionManager.stopSessionForUser(userId);
-    const wahaService = await getWAHAServiceForUser(userId);
-    
-    // Stop monitoring during restart
-    wahaService.stopStatusMonitoring();
-    
-    // Force restart the session
-    const session = await wahaService.restartSession();
-    console.log('[WAHA Controller] ✅ Force restart completed');
-    
-    // Resume monitoring
-    wahaService.startStatusMonitoring();
-    
-    res.json({
-      success: true,
-      message: 'WhatsApp service force restart completed',
-      data: {
-        sessionStatus: session.status,
-        sessionName: session.name,
-        isReady: session.status === 'WORKING',
-        qrAvailable: session.status === 'SCAN_QR_CODE'
-      }
-    });
-  } catch (error) {
-    console.error('[WAHA Controller] ❌ Error force restarting session:', error);
-    res.status(500).json({
-      success: false,
-      error: error instanceof Error ? error.message : 'Failed to force restart WhatsApp service',
-      suggestion: 'Please check WAHA service availability and try again'
-    });
-  }
-};
-
-/**
- * Refresh WhatsApp chats - triggers fresh fetch
- */
-/**
- * Get group participants (WAHA-compliant)
- */
-export const getGroupParticipants = async (req: AuthenticatedRequest, res: Response) => {
-  try {
-    const userId = req.user!.id;
-    const { groupId } = req.params;
-    const wahaService = await getWAHAServiceForUser(userId);
-    
-    if (!groupId) {
-      return res.status(400).json({
-        success: false,
-        error: 'Group ID is required'
-      });
-    }
-    
-    console.log(`[WAHA Controller] Getting participants for group: ${groupId}`);
-    const participants = await wahaService.getGroupParticipants(groupId);
-    
-    res.json({
-      success: true,
-      data: participants,
-      groupId: groupId,
-      participantCount: participants.length
-    });
-  } catch (error) {
-    console.error('[WAHA Controller] Error getting group participants:', error);
-    res.status(500).json({
-      success: false,
-      error: 'Failed to get group participants'
-    });
-  }
-};
-
-/**
- * Get specific group details (WAHA-compliant)
- */
-export const getGroupDetails = async (req: AuthenticatedRequest, res: Response) => {
-  try {
-    const userId = req.user!.id;
-    const { groupId } = req.params;
-    const wahaService = await getWAHAServiceForUser(userId);
-    
-    if (!groupId) {
-      return res.status(400).json({
-        success: false,
-        error: 'Group ID is required'
-      });
-    }
-    
-    console.log(`[WAHA Controller] Getting details for group: ${groupId}`);
-    const groupDetails = await wahaService.getGroupDetails(groupId);
-    
-    if (!groupDetails) {
-      return res.status(404).json({
-        success: false,
-        error: 'Group not found'
-      });
-    }
-    
-    res.json({
-      success: true,
-      data: groupDetails
-    });
-  } catch (error) {
-    console.error('[WAHA Controller] Error getting group details:', error);
-    res.status(500).json({
-      success: false,
-      error: 'Failed to get group details'
-    });
-  }
-};
-
-/**
- * Refresh groups using WAHA-compliant endpoint
- */
-export const refreshGroups = async (req: AuthenticatedRequest, res: Response) => {
-  try {
-    const userId = req.user!.id;
-    const wahaService = await getWAHAServiceForUser(userId);
-    console.log('[WAHA Controller] Refreshing groups...');
-    
-    const result = await wahaService.refreshGroups();
-    
-    res.json({
-      success: result.success,
-      message: result.message || 'Groups refresh completed',
-      data: result
-    });
-  } catch (error) {
-    console.error('[WAHA Controller] Error refreshing groups:', error);
-    res.status(500).json({
-      success: false,
-      error: 'Failed to refresh groups'
-    });
-  }
-};
-
-export const refreshChats = async (req: AuthenticatedRequest, res: Response) => {
-  try {
-    const userId = req.user!.id;
-    const wahaService = await getWAHAServiceForUser(userId);
-    const status = await wahaService.getStatus();
-    
-    // Check if WAHA service is ready
-    if (!status.isReady) {
-      return res.json({
-        success: false,
-        error: 'WAHA service is not ready. Please ensure WhatsApp is connected and try again.',
-        details: {
-          isReady: status.isReady,
-          status: status.status,
-          suggestion: 'Please authenticate with WhatsApp first'
-        }
-      });
-    }
-    
-    console.log('[WAHA Controller] Refreshing chats - fetching fresh data...');
-    
-    // Get fresh chats data directly (this will use the optimized chat fetching)
-    const chats = await wahaService.getChats();
-    
-    console.log(`[WAHA Controller] ✅ Chat refresh complete: ${chats.length} chats retrieved`);
-    
-    res.json({
-      success: true,
-      message: 'WhatsApp chats refreshed successfully',
-      data: {
-        timestamp: new Date().toISOString(),
-        chatCount: chats.length,
-        groups: chats.filter(chat => chat.isGroup).length,
-        privateChats: chats.filter(chat => !chat.isGroup).length
-      }
-    });
-  } catch (error: any) {
-    console.error('[WAHA Controller] Error refreshing chats:', error);
-    
-    // Provide more helpful error messages
-    let userFriendlyMessage = 'Failed to refresh WhatsApp chats';
-    let statusCode = 500;
-    
-    if (error.message?.includes('not ready') || error.message?.includes('not available')) {
-      userFriendlyMessage = 'WAHA service is not connected. Please authenticate with WhatsApp first.';
-      statusCode = 400;
-    } else if (error.code === 'ECONNREFUSED' || error.code === 'ENOTFOUND') {
-      userFriendlyMessage = 'Cannot connect to WAHA service. Please check service availability.';
-      statusCode = 503;
-    } else if (error.message?.includes('timeout')) {
-      userFriendlyMessage = 'Chat refresh timed out. WAHA service may be overloaded.';
-      statusCode = 408;
-    }
-    
-    res.status(statusCode).json({
-      success: false,
-      error: userFriendlyMessage,
-      technicalError: error.message,
-      suggestion: statusCode === 400 ? 'Please authenticate with WhatsApp first' : 'Please try again in a few seconds'
-    });
-  }
-};
-
-/**
- * Force history sync (placeholder for compatibility)
- */
-export const forceHistorySync = async (req: Request, res: Response) => {
-  try {
-    res.json({
-      success: true,
-      message: 'History sync is automatically handled by WAHA service'
-    });
-  } catch (error) {
-    console.error('[WAHA Controller] Error in force history sync:', error);
-    res.status(500).json({
-      success: false,
-      error: 'Failed to sync history'
-    });
-  }
-};
-
-/**
- * Get monitored keywords (placeholder for compatibility)
- */
-export const getMonitoredKeywords = async (req: Request, res: Response) => {
-  try {
-    // For now, return empty array since WAHA handles monitoring differently
-    res.json({
-      success: true,
-      data: []
-    });
-  } catch (error) {
-    console.error('[WAHA Controller] Error getting monitored keywords:', error);
-    res.status(500).json({
-      success: false,
-      error: 'Failed to get monitored keywords'
-    });
-  }
-};
-
-/**
- * Add monitored keyword (placeholder for compatibility)
- */
-export const addMonitoredKeyword = async (req: Request, res: Response) => {
-  try {
-    const { keyword } = req.body;
-    
-    res.json({
-      success: true,
-      message: `Keyword "${keyword}" monitoring is handled by WAHA service`,
-      monitoredKeywords: []
-    });
-  } catch (error) {
-    console.error('[WAHA Controller] Error adding monitored keyword:', error);
-    res.status(500).json({
-      success: false,
-      error: 'Failed to add monitored keyword'
-    });
-  }
-};
-
-/**
- * Remove monitored keyword (placeholder for compatibility)
- */
-export const removeMonitoredKeyword = async (req: Request, res: Response) => {
-  try {
-    const { keyword } = req.params;
-    
-    res.json({
-      success: true,
-      message: `Keyword "${keyword}" monitoring is handled by WAHA service`,
-      monitoredKeywords: []
-    });
-  } catch (error) {
-    console.error('[WAHA Controller] Error removing monitored keyword:', error);
-    res.status(500).json({
-      success: false,
-      error: 'Failed to remove monitored keyword'
-    });
-  }
-};
-
-/**
- * Health check endpoint
- */
-export const healthCheck = async (req: Request, res: Response) => {
-  try {
-    // Health check doesn't require auth - use default session
-    const wahaService = new (await import('../../services/wahaService')).default('health-check');
-    const isHealthy = await wahaService.healthCheck();
-    
-    res.json({
-      success: true,
-      data: {
-        waha: isHealthy,
-        timestamp: new Date().toISOString()
-      }
-    });
-  } catch (error) {
-    console.error('[WAHA Controller] Health check failed:', error);
-    res.status(503).json({
-      success: false,
-      error: 'WAHA service is not healthy'
-    });
-  }
-};
-
-/**
- * Initialize/Create session endpoint
- */
-export const initializeSession = async (req: AuthenticatedRequest, res: Response) => {
-  try {
-    console.log('[WAHA Controller] 🚀 MANUAL session initialization request received');
-    const userId = req.user!.id;
-    const wahaService = await getWAHAServiceForUser(userId);
-    
-    // First check current session status
-    let currentStatus;
-    try {
-      currentStatus = await wahaService.getSessionStatus();
-      console.log('[WAHA Controller] Current session status before creation:', currentStatus);
-    } catch (statusError) {
-      console.log('[WAHA Controller] Session status check failed (expected for new session):', statusError);
-    }
-    
-    const session = await wahaService.startSession();
-    console.log('[WAHA Controller] ✅ Session creation completed:', session);
-    
-    res.json({
-      success: true,
-      data: {
-        sessionName: session.name,
-        sessionStatus: session.status,
-        currentStatus: currentStatus,
-        message: 'Session initialized successfully'
-      }
-    });
-  } catch (error: any) {
-    console.error('[WAHA Controller] ❌ Error initializing session:', error);
-    console.error('[WAHA Controller] Error details:', {
-      status: error?.response?.status,
-      statusText: error?.response?.statusText,
-      data: error?.response?.data,
-      message: error?.message
-    });
-    res.status(500).json({
-      success: false,
-      error: error?.message || 'Failed to initialize session',
-      details: {
-        status: error?.response?.status,
-        data: error?.response?.data
-      }
-    });
-  }
-};
-
-/**
- * Restart failed session endpoint
- */
-export const restartFailedSession = async (req: AuthenticatedRequest, res: Response) => {
-  try {
-    console.log('[WAHA Controller] 🔄 Session restart request received');
-    const userId = req.user!.id;
-    const sessionManager = getSessionManager();
-    await sessionManager.restartSessionForUser(userId);
-    
-    // Check current session status
-    const wahaService = await getWAHAServiceForUser(userId);
-    let currentStatus;
-    try {
-      currentStatus = await wahaService.getSessionStatus();
-      console.log('[WAHA Controller] Current session status before restart:', currentStatus);
-    } catch (statusError) {
-      console.log('[WAHA Controller] Session status check failed:', statusError);
-      currentStatus = { status: 'UNKNOWN' };
-    }
-    
-    // Attempt restart
-    const restartResult = await wahaService.restartFailedSession();
-    
-    if (restartResult) {
-      console.log('[WAHA Controller] ✅ Session restarted successfully');
-      
-      // Get new session status
-      let newStatus;
-      try {
-        newStatus = await wahaService.getSessionStatus();
-      } catch (error) {
-        newStatus = { status: 'STARTING' };
-      }
-      
-      res.json({
-        success: true,
-        data: {
-          message: 'Session restarted successfully',
-          previousStatus: currentStatus.status,
-          currentStatus: newStatus.status,
-          needsQR: newStatus.status === 'SCAN_QR_CODE' || newStatus.status === 'STARTING'
-        }
-      });
-    } else {
-      console.log('[WAHA Controller] ❌ Session restart failed');
-      res.status(500).json({
-        success: false,
-        error: 'Failed to restart session',
-        data: {
-          previousStatus: currentStatus.status,
-          suggestion: 'Try again or restart the WAHA service'
-        }
-      });
-    }
-  } catch (error: any) {
-    console.error('[WAHA Controller] ❌ Error restarting session:', error);
-    res.status(500).json({
-      success: false,
-      error: error?.message || 'Failed to restart session',
-      details: {
-        status: error?.response?.status,
-        data: error?.response?.data
-      }
-    });
-  }
-};
-
-/**
- * Auto-recover session from FAILED state
- */
-export const autoRecoverSession = async (req: AuthenticatedRequest, res: Response) => {
-  try {
-    console.log('[WAHA Controller] 🔄 Auto-recovery request received');
-    const userId = req.user!.id;
-    const sessionManager = getSessionManager();
-    const result = await sessionManager.validateAndRecoverSession(userId);
-    
-    // Check if auto-recovery is needed
-    const wahaService = await getWAHAServiceForUser(userId);
-    const currentStatus = await wahaService.getSessionStatus();
-    console.log('[WAHA Controller] Current session status:', currentStatus);
-    
-    if (currentStatus.status !== 'FAILED') {
-      return res.json({
-        success: true,
-        data: {
-          message: 'Session is not in FAILED state - no recovery needed',
-          status: currentStatus.status
-        }
-      });
-    }
-    
-    // Attempt auto-recovery
-    const recoveryResult = await wahaService.autoRecoverSession();
-    
-    if (recoveryResult) {
-      const newStatus = await wahaService.getSessionStatus();
-      res.json({
-        success: true,
-        data: {
-          message: 'Session auto-recovery completed',
-          previousStatus: 'FAILED',
-          currentStatus: newStatus.status,
-          needsQR: newStatus.status === 'SCAN_QR_CODE' || newStatus.status === 'STARTING'
-        }
-      });
-    } else {
-      res.status(500).json({
-        success: false,
-        error: 'Auto-recovery failed',
-        data: {
-          suggestion: 'Try manual session restart or WAHA service restart'
-        }
-      });
-    }
-  } catch (error: any) {
-    console.error('[WAHA Controller] ❌ Error in auto-recovery:', error);
-    res.status(500).json({
-      success: false,
-      error: error?.message || 'Auto-recovery failed',
-      details: error?.response?.data || error.message
-    });
-  }
-};
-
-/**
- * Extract image from WhatsApp message (Shula-style functionality)
- */
-export const extractImageFromMessage = async (req: AuthenticatedRequest, res: Response) => {
-  try {
-    const { messageId } = req.params;
-    
-    if (!messageId) {
-      return res.status(400).json({
-        success: false,
-        error: 'Message ID is required'
-      });
-    }
-    
-    console.log(`[WAHA Controller] 📷 Extracting image from message: ${messageId}`);
-    const userId = req.user!.id;
-    const wahaService = await getWAHAServiceForUser(userId);
-    
-    // Extract image using WAHA service
-    const extractionResult = await wahaService.extractImageFromMessage(messageId);
-    
-    if (extractionResult.success) {
-      console.log(`[WAHA Controller] ✅ Image extracted successfully: ${extractionResult.filename}`);
-      
-      res.json({
-        success: true,
-        data: {
-          messageId,
-          filename: extractionResult.filename,
-          filePath: extractionResult.filePath,
-          fileSize: extractionResult.fileSize,
-          mimeType: extractionResult.mimeType,
-          extractedAt: new Date().toISOString(),
-          message: 'Image extracted successfully'
-        }
-      });
-    } else {
-      res.status(400).json({
-        success: false,
-        error: extractionResult.error || 'Failed to extract image from message'
-      });
-    }
-  } catch (error: any) {
-    console.error('[WAHA Controller] ❌ Error extracting image:', error);
-    res.status(500).json({
-      success: false,
-      error: 'Failed to extract image: ' + (error?.message || 'Unknown error'),
-      details: error?.response?.data || error.message
-    });
-  }
-};
-/**
- * Recreate session with new engine configuration
- * Use this when you change WAHA_ENGINE environment variable
- */
-export const recreateSession = async (req: AuthenticatedRequest, res: Response) => {
-  try {
-    console.log('[WAHA Controller] 🔄 Session recreation request received');
-    const userId = req.user!.id;
-    const sessionManager = getSessionManager();
-    await sessionManager.stopSessionForUser(userId);
-    const wahaService = await getWAHAServiceForUser(userId);
-    
-    // Get current session info
-    let currentStatus;
-    try {
-      currentStatus = await wahaService.getSessionStatus();
-      console.log('[WAHA Controller] Current session status:', currentStatus);
-    } catch (error) {
-      currentStatus = { status: 'UNKNOWN', engine: { engine: 'UNKNOWN' } };
-    }
-    
-    // Recreate session with new engine configuration
-    console.log('[WAHA Controller] 🔧 Recreating session with new engine configuration...');
-    const newSession = await wahaService.recreateSessionWithEngine();
-    
-    // Get updated status
-    let newStatus;
-    try {
-      await new Promise(resolve => setTimeout(resolve, 2000)); // Wait for session to initialize
-      newStatus = await wahaService.getSessionStatus();
-    } catch (error) {
-      newStatus = { status: 'STARTING', engine: { engine: 'CONFIGURING' } };
-    }
-    
-    console.log('[WAHA Controller] ✅ Session recreation completed');
-    res.json({
-      success: true,
-      data: {
-        message: 'Session recreated with new engine configuration',
-        previousEngine: currentStatus?.engine?.engine || 'UNKNOWN',
-        newEngine: newStatus?.engine?.engine || 'CONFIGURING',
-        sessionStatus: newStatus?.status || 'STARTING',
-        needsQR: newStatus?.status === 'SCAN_QR_CODE' || newStatus?.status === 'STARTING'
-      }
-    });
-    
-  } catch (error: any) {
-    console.error('[WAHA Controller] ❌ Error recreating session:', error);
-    res.status(500).json({
-      success: false,
-      error: 'Failed to recreate session: ' + (error?.message || 'Unknown error'),
-      details: {
-        status: error?.response?.status,
-        message: error?.response?.data || error.message
-      }
-    });
-  }
-};
-
-/**
- * Clear WAHA service caches and force fresh status check
- */
-export const clearCaches = async (req: AuthenticatedRequest, res: Response) => {
-  try {
-    console.log('[WAHA Controller] 🗑️ Cache clearing request received');
-    const userId = req.user!.id;
-    const wahaService = await getWAHAServiceForUser(userId);
-    
-    // Clear all caches
-    wahaService.clearAllCaches();
-    
-    // Get fresh status
-    const freshStatus = await wahaService.getSessionStatus();
-    
-    console.log('[WAHA Controller] ✅ Caches cleared, fresh status retrieved');
-    res.json({
-      success: true,
-      data: {
-        message: 'Caches cleared successfully',
-        freshStatus: {
-          status: freshStatus.status,
-          isAuthenticated: !!freshStatus.me,
-          engine: freshStatus.engine,
-          me: freshStatus.me
-        }
-      }
-    });
-    
-  } catch (error: any) {
-    console.error('[WAHA Controller] ❌ Error clearing caches:', error);
-    res.status(500).json({
-      success: false,
-      error: 'Failed to clear caches: ' + (error?.message || 'Unknown error'),
-      details: error?.response?.data || error.message
-    });
-  }
-};
-
-/**
- * Serve downloaded WhatsApp media files
- */
-export const getMediaFile = async (req: Request, res: Response) => {
-  try {
-    const { messageId } = req.params;
-
-    if (!messageId) {
-      return res.status(400).json({
-        success: false,
-        error: 'Message ID is required'
-      });
-    }
-
-    console.log(`[WAHA Controller] Serving media file for message: ${messageId}`);
-
-    // Find the media file
-    const mediaFile = whatsappMediaService.getMediaFile(messageId);
-
-    if (!mediaFile || !mediaFile.exists) {
-      return res.status(404).json({
-        success: false,
-        error: 'Media file not found'
-      });
-    }
-
-    // Check if file exists on disk
-    if (!fs.existsSync(mediaFile.path!)) {
-      return res.status(404).json({
-        success: false,
-        error: 'Media file not found on disk'
-      });
-    }
-
-    // Get file stats
-    const stat = fs.statSync(mediaFile.path!);
-
-    // Set appropriate headers
-    const ext = path.extname(mediaFile.path!).toLowerCase();
-    let contentType = 'application/octet-stream';
-
-    // Set content type based on file extension
-    switch (ext) {
-      case '.jpg':
-      case '.jpeg':
-        contentType = 'image/jpeg';
-        break;
-      case '.png':
-        contentType = 'image/png';
-        break;
-      case '.gif':
-        contentType = 'image/gif';
-        break;
-      case '.webp':
-        contentType = 'image/webp';
-        break;
-      case '.mp4':
-        contentType = 'video/mp4';
-        break;
-      case '.mp3':
-        contentType = 'audio/mpeg';
-        break;
-      case '.ogg':
-        contentType = 'audio/ogg';
-        break;
-      case '.wav':
-        contentType = 'audio/wav';
-        break;
-      case '.pdf':
-        contentType = 'application/pdf';
-        break;
-      default:
-        contentType = 'application/octet-stream';
-    }
-
-    res.setHeader('Content-Type', contentType);
-    res.setHeader('Content-Length', stat.size);
-    res.setHeader('Cache-Control', 'public, max-age=31536000'); // Cache for 1 year
-
-    // Stream the file
-    const fileStream = fs.createReadStream(mediaFile.path!);
-    fileStream.pipe(res);
-
-    // Handle stream errors
-    fileStream.on('error', (error) => {
-      console.error(`[WAHA Controller] Error streaming media file ${messageId}:`, error);
-      if (!res.headersSent) {
-        res.status(500).json({
-          success: false,
-          error: 'Error streaming media file'
-        });
-      }
-    });
-
-  } catch (error: any) {
-    console.error('[WAHA Controller] ❌ Error serving media file:', error);
-    res.status(500).json({
-      success: false,
-      error: 'Failed to serve media file'
-    });
-  }
-};
-
-/**
- * Get media download statistics
- */
-export const getMediaStats = async (req: Request, res: Response) => {
-  try {
-    const stats = whatsappMediaService.getStorageStats();
-
-    res.json({
-      success: true,
-      data: stats
-    });
-
-  } catch (error: any) {
-    console.error('[WAHA Controller] ❌ Error getting media stats:', error);
-    res.status(500).json({
-      success: false,
-      error: 'Failed to get media statistics'
-    });
-  }
-};
-
-/**
- * Trigger manual message polling for testing
- */
-export const triggerMessagePolling = async (req: AuthenticatedRequest, res: Response) => {
-  try {
-    console.log('[WAHA Controller] 🔄 Manual message polling triggered');
-    const userId = req.user!.id;
-    const wahaService = await getWAHAServiceForUser(userId);
-    
-    // Set polling timestamp for specified hours back or default 24 hours
-    const hoursBack = req.query.hoursBack ? parseInt(req.query.hoursBack as string) : 24;
-    const oldTimestamp = (wahaService as any).lastPolledTimestamp;
-    
-    // Temporarily set polling timestamp to capture recent messages
-    (wahaService as any).lastPolledTimestamp = Date.now() - (hoursBack * 60 * 60 * 1000);
-    console.log(`[WAHA Controller] 📅 Set polling timestamp to ${hoursBack} hours ago: ${new Date((wahaService as any).lastPolledTimestamp)}`);
-    
-    // Trigger manual polling
-    await (wahaService as any).pollForNewMessages();
-    
-    console.log('[WAHA Controller] ✅ Manual polling completed');
-    res.json({
-      success: true,
-      message: `Manual message polling completed for last ${hoursBack} hours`,
-      data: {
-        hoursBack,
-        pollingTimestamp: new Date((wahaService as any).lastPolledTimestamp).toISOString(),
-        previousTimestamp: new Date(oldTimestamp).toISOString()
-      }
-    });
-    
-  } catch (error: any) {
-    console.error('[WAHA Controller] ❌ Error triggering manual polling:', error);
-    res.status(500).json({
-      success: false,
-      error: 'Failed to trigger manual polling: ' + error.message
-    });
-  }
-};
-
-/**
- * Create historical message backfill for specific date range
- */
-export const backfillMessages = async (req: AuthenticatedRequest, res: Response) => {
-  try {
-    const { startDate, endDate, groupId } = req.body;
-    
-    if (!startDate || !endDate) {
-      return res.status(400).json({
-        success: false,
-        error: 'startDate and endDate are required (YYYY-MM-DD format)'
-      });
-    }
-    
-    console.log(`[WAHA Controller] 📥 Starting message backfill: ${startDate} to ${endDate}`);
-    const userId = req.user!.id;
-    const wahaService = await getWAHAServiceForUser(userId);
-    
-    // Convert dates to timestamps
-    const startTimestamp = new Date(startDate + 'T00:00:00Z').getTime();
-    const endTimestamp = new Date(endDate + 'T23:59:59Z').getTime();
-    
-    // Temporarily set polling timestamp to start date
-    const originalTimestamp = (wahaService as any).lastPolledTimestamp;
-    (wahaService as any).lastPolledTimestamp = startTimestamp;
-    
-    let totalMessages = 0;
-    const results = [];
-    
-    // Get all chats or specific group
-    const chats = groupId ?
-      [await wahaService.getGroupDetails(groupId)] :
-      await wahaService.getChats(undefined, { limit: 100 }); // Use instance's defaultSession
-    
-    console.log(`[WAHA Controller] Processing ${chats.length} chats for backfill`);
-    
-    for (const chat of chats) {
-      if (!chat.isGroup && !groupId) continue; // Only groups unless specific groupId provided
-      
-      try {
-        // Get messages for this chat
-        const messages = await wahaService.getMessages(chat.id, 100);
-        
-        for (const message of messages) {
-          const messageTimestamp = (message.timestamp || 0) * 1000; // Convert to milliseconds
-          
-          // Only process messages in our date range
-          if (messageTimestamp >= startTimestamp && messageTimestamp <= endTimestamp) {
-            // Prepare message data
-            const messageData = {
-              id: message.id,
-              timestamp: message.timestamp,
-              from: message.from,
-              fromMe: message.fromMe,
-              body: message.body,
-              type: message.type || 'text',
-              chatId: chat.id,
-              isGroup: chat.isGroup,
-              groupName: chat.name,
-              contactName: message.contactName || message.from,
-              hasMedia: message.hasMedia || false,
-              mimeType: message.mimeType,
-              mediaUrl: message.mediaUrl
-            };
-            
-            // Save to database
-            await (wahaService as any).saveMessageToDatabase(messageData);
-            totalMessages++;
-          }
-        }
-        
-        results.push({
-          chatId: chat.id,
-          chatName: chat.name,
-          messageCount: messages.filter(m => {
-            const ts = (m.timestamp || 0) * 1000;
-            return ts >= startTimestamp && ts <= endTimestamp;
-          }).length
-        });
-        
-      } catch (chatError) {
-        console.error(`[WAHA Controller] Error processing chat ${chat.id}:`, chatError);
-        results.push({
-          chatId: chat.id,
-          chatName: chat.name,
-          error: chatError.message
-        });
-      }
-    }
-    
-    // Restore original timestamp
-    (wahaService as any).lastPolledTimestamp = originalTimestamp;
-    
-    console.log(`[WAHA Controller] ✅ Backfill completed: ${totalMessages} messages processed`);
-    res.json({
-      success: true,
-      message: `Message backfill completed`,
-      data: {
-        totalMessages,
-        dateRange: { startDate, endDate },
-        chatsProcessed: results.length,
-        results
-      }
-    });
-    
-  } catch (error: any) {
-    console.error('[WAHA Controller] ❌ Error during message backfill:', error);
-    res.status(500).json({
-      success: false,
-      error: 'Failed to backfill messages: ' + error.message
-    });
-  }
-};
-
-/**
- * Get session statistics and memory usage (Admin endpoint)
- */
-export const getSessionStats = async (req: AuthenticatedRequest, res: Response) => {
-  try {
-    const sessionManager = WhatsAppSessionManager.getInstance();
-
-    // Get all active sessions
-    const activeSessions = sessionManager.getActiveSessions();
-
-    // Get memory usage
-    const memoryUsage = process.memoryUsage();
-    const memoryStats = {
-      heapUsed: Math.round(memoryUsage.heapUsed / 1024 / 1024), // MB
-      heapTotal: Math.round(memoryUsage.heapTotal / 1024 / 1024), // MB
-      heapUsedPercent: Math.round((memoryUsage.heapUsed / memoryUsage.heapTotal) * 100),
-      external: Math.round(memoryUsage.external / 1024 / 1024), // MB
-      rss: Math.round(memoryUsage.rss / 1024 / 1024) // MB
-    };
-
-    console.log('[WAHA Controller] Session stats requested:', {
-      totalSessions: activeSessions.length,
-      memory: memoryStats
-    });
-
-    res.json({
-      success: true,
-      data: {
-        sessions: {
-          total: activeSessions.length,
-          details: activeSessions.map(s => ({
-            userId: s.userId,
-            sessionId: s.sessionId,
-            status: s.status,
-            lastActivity: s.lastActivity,
-            inactiveMinutes: Math.round((Date.now() - s.lastActivity.getTime()) / 1000 / 60)
-          }))
-        },
-        memory: memoryStats,
-        warnings: []
-      }
-    });
-  } catch (error: any) {
-    console.error('[WAHA Controller] Error getting session stats:', error);
-    res.status(500).json({
-      success: false,
-      error: 'Failed to get session statistics: ' + error.message
-    });
-  }
-};
-
-/**
- * Force cleanup of oldest/inactive sessions (Admin endpoint)
- */
-export const forceCleanupSessions = async (req: AuthenticatedRequest, res: Response) => {
-  try {
-    const maxSessions = req.body.maxSessions || 3;
-    const sessionManager = WhatsAppSessionManager.getInstance();
-
-    console.log(`[WAHA Controller] Force cleanup requested, keeping ${maxSessions} sessions`);
-
-    const cleanedCount = await sessionManager.forceCleanupOldestSessions(maxSessions);
-
-    const remainingSessions = sessionManager.getSessionCount();
-    const memoryAfter = process.memoryUsage();
-
-    res.json({
-      success: true,
-      message: `Cleaned up ${cleanedCount} sessions`,
-      data: {
-        cleanedSessions: cleanedCount,
-        remainingSessions,
-        memoryAfter: {
-          heapUsed: Math.round(memoryAfter.heapUsed / 1024 / 1024), // MB
-          heapTotal: Math.round(memoryAfter.heapTotal / 1024 / 1024), // MB
-          heapUsedPercent: Math.round((memoryAfter.heapUsed / memoryAfter.heapTotal) * 100)
-        }
-      }
-    });
-  } catch (error: any) {
-    console.error('[WAHA Controller] Error forcing session cleanup:', error);
-    res.status(500).json({
-      success: false,
-      error: 'Failed to force cleanup sessions: ' + error.message
-    });
-  }
-};
+/**
+ * WAHA Controller - Modern WhatsApp API Controller
+ * Replaces whatsappController.ts with WAHA-based implementation
+ */
+
+import { Request, Response } from 'express';
+import { AuthenticatedRequest } from '../middleware/authMiddleware';
+import WAHAService from '../../services/wahaService';
+import WhatsAppSessionManager from '../../services/whatsappSessionManager';
+import POLLING_CONFIG from '../../config/polling.config';
+import { whatsappMediaService } from '../../services/whatsappMediaService';
+import WhatsAppMessage from '../../models/WhatsAppMessage';
+import WhatsAppContact from '../../models/WhatsAppContact';
+import User from '../../models/User';
+import * as path from 'path';
+import * as fs from 'fs';
+
+// Monitoring statistics
+const monitoringStats = {
+  totalRequests: 0,
+  cacheHits: 0,
+  cacheMisses: 0,
+  apiCalls: 0,
+  errors: 0,
+  lastReset: new Date()
+};
+
+// Get WhatsApp Session Manager instance
+const getSessionManager = () => {
+  return WhatsAppSessionManager.getInstance();
+};
+
+// Get WAHA service for specific user (WAHA PLUS enabled)
+const getWAHAServiceForUser = async (userId: string) => {
+  // WAHA PLUS supports multiple sessions - each user gets their own
+  const sessionManager = getSessionManager();
+  const userSession = await sessionManager.getSessionForUser(userId);
+  
+  console.log(`[SessionManager] Using user-specific session for ${userId} (WAHA PLUS)`);
+  return userSession;
+};
+
+/**
+ * Get monitoring statistics
+ */
+export const getMonitoringStats = async (req: Request, res: Response) => {
+  try {
+    const uptime = Date.now() - monitoringStats.lastReset.getTime();
+    const cacheHitRate = monitoringStats.totalRequests > 0 
+      ? (monitoringStats.cacheHits / monitoringStats.totalRequests * 100).toFixed(2) 
+      : 0;
+    
+    res.json({
+      success: true,
+      data: {
+        ...monitoringStats,
+        uptime,
+        cacheHitRate: `${cacheHitRate}%`,
+        averageApiCallsPerMinute: (monitoringStats.apiCalls / (uptime / 60000)).toFixed(2)
+      }
+    });
+  } catch (error) {
+    console.error('[WAHA Controller] Error getting monitoring stats:', error);
+    res.status(500).json({
+      success: false,
+      error: 'Failed to get monitoring statistics'
+    });
+  }
+};
+
+/**
+ * Get WhatsApp connection status
+ */
+export const getStatus = async (req: AuthenticatedRequest, res: Response) => {
+  try {
+    monitoringStats.totalRequests++;
+    monitoringStats.apiCalls++;
+    
+    const userId = req.user!.id;
+    const wahaService = await getWAHAServiceForUser(userId);
+    
+    // Try to get status with connection test
+    let wahaStatus;
+    let sessionDetails;
+    try {
+      wahaStatus = await wahaService.getStatus();
+      
+      // Get detailed session information to properly determine authentication
+      try {
+        sessionDetails = await wahaService.getSessionStatus();
+        console.log('[WAHA Controller] Session details:', sessionDetails);
+      } catch (sessionError) {
+        console.warn('[WAHA Controller] Could not get session details:', sessionError);
+        sessionDetails = null;
+      }
+      
+      // If service claims to be ready but we haven't tested recently, verify connection
+      if (wahaStatus.isReady) {
+        try {
+          await wahaService.healthCheck();
+        } catch (healthError) {
+          console.warn('[WAHA Controller] Health check failed during status request:', healthError);
+          wahaStatus.isReady = false;
+          wahaStatus.status = 'disconnected';
+        }
+      }
+    } catch (serviceError) {
+      console.error('[WAHA Controller] WAHA service error:', serviceError);
+      wahaStatus = {
+        isReady: false,
+        status: 'error',
+        qrAvailable: false,
+        timestamp: new Date().toISOString()
+      };
+      sessionDetails = null;
+    }
+    
+    // Determine authentication status based on session details
+    const isAuthenticated = sessionDetails?.status === 'WORKING';
+    const isConnected = wahaStatus.isReady && isAuthenticated;
+    const qrAvailable = sessionDetails?.status === 'SCAN_QR_CODE';
+    
+    console.log('[WAHA Controller] Status determination:', {
+      sessionStatus: sessionDetails?.status,
+      wahaReady: wahaStatus.isReady,
+      isAuthenticated,
+      isConnected,
+      qrAvailable
+    });
+    
+    // Get monitoring stats if available (cached for performance)
+    let groupsCount = undefined as unknown as number;
+    let privateChatsCount = undefined as unknown as number;
+    let messagesCount = undefined as unknown as number;
+    let imagesCount = 0;
+    let lastActivity = new Date().toISOString();
+    
+    // Try to get cached counts from global monitoring stats
+    let globalStats: any = null;
+    try {
+      globalStats = (global as any).wahaMonitoringStats;
+      if (globalStats && globalStats.timestamp && (Date.now() - globalStats.timestamp < 300000)) { // 5 minutes cache
+        groupsCount = globalStats.groupsCount || 0;
+        privateChatsCount = globalStats.privateChatsCount || 0;
+        messagesCount = globalStats.messagesCount || 0;
+        imagesCount = globalStats.imagesCount || 0;
+        lastActivity = globalStats.lastActivity || lastActivity;
+      }
+    } catch (statsError) {
+      // Ignore stats errors, will use defaults
+    }
+
+    // Convert WAHA status to format expected by frontend
+    const status = {
+      connected: isConnected,
+      authenticated: isAuthenticated,
+      lastHeartbeat: new Date(),
+      serviceStatus: sessionDetails?.status || wahaStatus.status,
+      isReady: isConnected,
+      isClientReady: isConnected,
+      groupsCount,
+      privateChatsCount,
+      messagesCount,
+      qrAvailable: qrAvailable,
+      timestamp: wahaStatus.timestamp,
+      monitoredKeywords: [],
+      serviceType: 'waha',
+      // Enhanced monitoring fields
+      imagesCount: imagesCount,
+      monitoringActive: isConnected && isAuthenticated,
+      lastActivity: lastActivity
+    };
+    
+    // Note: Per-user status caching removed for multi-user support
+    
+    // Check if we need to emit authentication status change via Socket.IO
+    const io_instance = (global as any).io;
+    if (io_instance && isAuthenticated) {
+      // Only emit if we detect a new authentication (this prevents spam)
+      const currentTime = Date.now();
+      const lastEmit = (global as any).lastAuthStatusEmit || 0;
+      
+      if (currentTime - lastEmit > 10000) { // Only emit every 10 seconds max
+        console.log('[WAHA Controller] Emitting authentication status via Socket.IO');
+        io_instance.emit('whatsapp:status', {
+          connected: true,
+          authenticated: true,
+          isReady: true,
+          authMethod: 'qr',
+          serviceType: 'waha',
+          timestamp: new Date().toISOString()
+        });
+        (global as any).lastAuthStatusEmit = currentTime;
+      }
+    }
+    
+    res.json({
+      success: true,
+      data: status
+    });
+  } catch (error) {
+    console.error('[WAHA Controller] Error getting status:', error);
+    res.status(500).json({
+      success: false,
+      error: 'Failed to get WhatsApp status'
+    });
+  }
+};
+
+/**
+ * Get QR code for user's WhatsApp authentication
+ */
+export const getQR = async (req: AuthenticatedRequest, res: Response) => {
+  try {
+    const userId = req.user!.id;
+    console.log(`[WAHA Controller] QR code request received for user ${userId}`);
+    const wahaService = await getWAHAServiceForUser(userId);
+    const force = String(req.query.force || '').toLowerCase() === 'true';
+    
+    // Check service health first
+    try {
+      await wahaService.healthCheck();
+      console.log('[WAHA Controller] Service health check passed');
+    } catch (healthError) {
+      console.error('[WAHA Controller] Service health check failed:', healthError);
+      return res.status(503).json({
+        success: false,
+        error: 'WAHA service is not available. Please check service status.',
+        suggestion: 'Try restarting the WAHA service'
+      });
+    }
+    
+    const qrDataUrl = await wahaService.getQRCode(undefined, force);
+    console.log('[WAHA Controller] ✅ QR code generated successfully');
+    
+    res.json({
+      success: true,
+      data: {
+        qrCode: qrDataUrl,
+        message: 'QR code ready for scanning with WhatsApp mobile app'
+      }
+    });
+  } catch (error) {
+    console.error('[WAHA Controller] ❌ Error getting QR code:', error);
+    
+    // Provide more specific error messages based on the error type
+    let statusCode = 500;
+    let userMessage = 'Failed to generate QR code';
+    
+    if (error instanceof Error) {
+      if (error.message.includes('not ready') || error.message.includes('422')) {
+        statusCode = 422;
+        userMessage = 'Session needs to be restarted. Please try again.';
+      } else if (error.message.includes('not responding') || error.message.includes('502')) {
+        statusCode = 502;
+        userMessage = 'WhatsApp service is not responding. Please check service availability.';
+      } else if (error.message.includes('timeout')) {
+        statusCode = 408;
+        userMessage = 'QR code generation timed out. Please try again.';
+      } else if (error.message.includes('429') || error.message.toLowerCase().includes('too many')) {
+        statusCode = 429;
+        userMessage = 'Too many linking attempts. Please wait a minute and try again.';
+      }
+    }
+    
+    res.status(statusCode).json({
+      success: false,
+      error: userMessage,
+      technical: error instanceof Error ? error.message : String(error)
+    });
+  }
+};
+
+/**
+ * Send text message from user's session
+ */
+export const sendMessage = async (req: AuthenticatedRequest, res: Response) => {
+  try {
+    const userId = req.user!.id;
+    console.log('[WAHA Controller] Send message request received:', {
+      userId,
+      body: req.body,
+      headers: {
+        'content-type': req.headers['content-type'],
+        'user-agent': req.headers['user-agent']
+      }
+    });
+    
+    const { chatId, message, text } = req.body;
+    
+    if (!chatId || (!message && !text)) {
+      console.log('[WAHA Controller] ❌ Missing required fields:', { chatId, message, text });
+      return res.status(400).json({
+        success: false,
+        error: 'Missing required fields: chatId and message/text'
+      });
+    }
+
+    const wahaService = await getWAHAServiceForUser(userId);
+
+    // Check if session is authenticated before attempting to send message
+    const sessionStatus = await wahaService.getStatus();
+    if (sessionStatus.status !== 'WORKING') {
+      console.log(`[WAHA Controller] Session not in WORKING state (${sessionStatus.status}), cannot send message`);
+      return res.status(400).json({
+        success: false,
+        error: sessionStatus.status === 'SCAN_QR_CODE'
+          ? 'Please scan QR code to authenticate before sending messages'
+          : `Session is ${sessionStatus.status}, cannot send messages`,
+        sessionStatus: sessionStatus.status
+      });
+    }
+
+    const messageText = message || text;
+
+    console.log('[WAHA Controller] Attempting to send message:', {
+      chatId,
+      messageLength: messageText.length,
+      messagePreview: messageText.substring(0, 50) + (messageText.length > 50 ? '...' : '')
+    });
+
+    const result = await wahaService.sendMessage(chatId, messageText);
+    
+    console.log('[WAHA Controller] ✅ Message sent successfully:', result);
+    res.json({
+      success: true,
+      data: result
+    });
+  } catch (error: any) {
+    console.error('[WAHA Controller] ❌ Error sending message:', {
+      error: error.message,
+      stack: error.stack,
+      response: error.response?.data,
+      status: error.response?.status,
+      statusText: error.response?.statusText
+    });
+    res.status(500).json({
+      success: false,
+      error: 'Failed to send message: ' + error.message,
+      details: error.response?.data || error.message
+    });
+  }
+};
+
+/**
+ * Send media message from user's session
+ */
+export const sendMedia = async (req: AuthenticatedRequest, res: Response) => {
+  try {
+    const { chatId, mediaUrl, caption } = req.body;
+    
+    if (!chatId || !mediaUrl) {
+      return res.status(400).json({
+        success: false,
+        error: 'Missing required fields: chatId and mediaUrl'
+      });
+    }
+
+    const userId = req.user!.id;
+    const wahaService = await getWAHAServiceForUser(userId);
+
+    // Check if session is authenticated before attempting to send media
+    const sessionStatus = await wahaService.getStatus();
+    if (sessionStatus.status !== 'WORKING') {
+      console.log(`[WAHA Controller] Session not in WORKING state (${sessionStatus.status}), cannot send media`);
+      return res.status(400).json({
+        success: false,
+        error: sessionStatus.status === 'SCAN_QR_CODE'
+          ? 'Please scan QR code to authenticate before sending media'
+          : `Session is ${sessionStatus.status}, cannot send media`,
+        sessionStatus: sessionStatus.status
+      });
+    }
+
+    const result = await wahaService.sendMedia(chatId, mediaUrl, caption);
+    
+    res.json({
+      success: true,
+      data: result
+    });
+  } catch (error) {
+    console.error('[WAHA Controller] Error sending media:', error);
+    res.status(500).json({
+      success: false,
+      error: 'Failed to send media'
+    });
+  }
+};
+
+/**
+ * Get all chats with WAHA-compliant pagination and filtering
+ * Includes retry logic for WEBJS initial sync period
+ */
+export const getChats = async (req: AuthenticatedRequest, res: Response) => {
+  try {
+    const userId = req.user!.id;
+    const wahaService = await getWAHAServiceForUser(userId);
+
+    // Parse WAHA-compliant query parameters
+    const options = {
+      limit: req.query.limit ? parseInt(req.query.limit as string) : undefined,
+      offset: req.query.offset ? parseInt(req.query.offset as string) : undefined,
+      sortBy: 'id' as 'id',
+      sortOrder: req.query.sortOrder as 'desc' | 'asc' | undefined,
+      exclude: req.query.exclude ? (req.query.exclude as string).split(',') : undefined
+    };
+
+    console.log('[WAHA Controller] Getting chats for user', userId, 'with options:', options);
+    const startTime = Date.now();
+
+    // Check if session is in WORKING state (for retry logic)
+    const sessionStatus = await wahaService.getStatus();
+    const isWORKING = sessionStatus.status === 'WORKING';
+
+    // Don't attempt to fetch chats if session is not authenticated
+    if (!isWORKING) {
+      console.log(`[WAHA Controller] Session not in WORKING state (${sessionStatus.status}), returning empty chats`);
+      return res.json({
+        success: true,
+        data: [],
+        meta: {
+          count: 0,
+          syncing: sessionStatus.status === 'STARTING' || sessionStatus.status === 'SCAN_QR_CODE',
+          message: sessionStatus.status === 'SCAN_QR_CODE'
+            ? 'Please scan QR code to authenticate'
+            : `Session is ${sessionStatus.status}, waiting for authentication`
+        }
+      });
+    }
+
+    // Retry logic for WEBJS initial sync period
+    // During initial sync after QR authentication, chats may timeout
+    // We retry with exponential backoff to allow sync to complete
+    let chats: any[] = [];
+    let lastError: Error | null = null;
+    const maxRetries = 3; // Retry up to 3 times since we know session is WORKING
+
+    for (let attempt = 0; attempt <= maxRetries; attempt++) {
+      try {
+        if (attempt > 0) {
+          // Exponential backoff: 5s, 10s, 20s between retries
+          const delay = Math.pow(2, attempt - 1) * 5000;
+          console.log(`[WAHA Controller] Retry attempt ${attempt}/${maxRetries} after ${delay}ms delay...`);
+          await new Promise(resolve => setTimeout(resolve, delay));
+        }
+
+        // Get chats from WAHA service (live data)
+        chats = await wahaService.getChats(undefined, options); // Use instance's defaultSession
+
+        // Success - break retry loop
+        const duration = Date.now() - startTime;
+        console.log(`[WAHA Controller] ✅ Successfully fetched ${chats.length} chats in ${duration}ms (attempt ${attempt + 1})`);
+        break;
+
+      } catch (error: any) {
+        lastError = error;
+
+        // Only retry on timeout errors when session is WORKING
+        const isTimeout = error.message?.includes('timeout');
+        const shouldRetry = isTimeout && isWORKING && attempt < maxRetries;
+
+        if (shouldRetry) {
+          console.log(`[WAHA Controller] ⚠️ Timeout on attempt ${attempt + 1}/${maxRetries + 1}. Session is WORKING, likely still syncing. Retrying...`);
+          continue; // Try again
+        } else {
+          // Don't retry - throw error
+          throw error;
+        }
+      }
+    }
+
+    const duration = Date.now() - startTime;
+
+    res.json({
+      success: true,
+      data: chats,
+      pagination: {
+        limit: options.limit,
+        offset: options.offset,
+        total: chats.length,
+        hasMore: options.limit ? chats.length >= options.limit : false
+      },
+      meta: {
+        count: chats.length,
+        loadTime: duration,
+        syncing: chats.length === 0 && isWORKING, // Indicate if sync might still be in progress
+        engineState: sessionStatus.engine?.state,
+        message: chats.length === 0 && isWORKING && sessionStatus.engine?.state === 'OPENING'
+          ? 'WEBJS engine is syncing chats. This typically takes 5-10 minutes after initial authentication.'
+          : undefined
+      }
+    });
+  } catch (error: any) {
+    console.error('[WAHA Controller] Error getting chats:', error);
+
+    let statusCode = 500;
+    let errorMessage = 'Failed to get chats';
+    let suggestion = 'Please try again or check your connection';
+
+    if (error.message?.includes('timeout')) {
+      statusCode = 408;
+      errorMessage = 'Chat loading timed out';
+      suggestion = 'WhatsApp is still syncing your chats. This can take 5-10 minutes after first connection. Please wait a moment and try again.';
+    } else if (error.code === 'ECONNREFUSED' || error.code === 'ENOTFOUND') {
+      statusCode = 503;
+      errorMessage = 'WhatsApp service unavailable';
+      suggestion = 'The WhatsApp service is temporarily unavailable. Please try again later.';
+    } else if (error.response?.status === 401) {
+      statusCode = 401;
+      errorMessage = 'WhatsApp authentication required';
+      suggestion = 'Please authenticate with WhatsApp first.';
+    }
+
+    res.status(statusCode).json({
+      success: false,
+      error: errorMessage,
+      details: {
+        suggestion,
+        timestamp: new Date().toISOString()
+      }
+    });
+  }
+};
+
+/**
+ * Get messages from specific chat
+ */
+export const getMessages = async (req: AuthenticatedRequest, res: Response) => {
+  try {
+    const userId = req.user!.id;
+    const wahaService = await getWAHAServiceForUser(userId);
+
+    // Check if session is authenticated before attempting to fetch messages
+    const sessionStatus = await wahaService.getStatus();
+    if (sessionStatus.status !== 'WORKING') {
+      console.log(`[WAHA Controller] Session not in WORKING state (${sessionStatus.status}), cannot fetch messages`);
+      return res.json({
+        success: true,
+        data: [],
+        meta: {
+          syncing: sessionStatus.status === 'STARTING' || sessionStatus.status === 'SCAN_QR_CODE',
+          message: sessionStatus.status === 'SCAN_QR_CODE'
+            ? 'Please scan QR code to authenticate'
+            : `Session is ${sessionStatus.status}, waiting for authentication`
+        }
+      });
+    }
+
+    // Support both URL param and query param for chatId
+    let chatId: string | undefined = req.params.chatId || (req.query.chatId as string | undefined);
+    const limit = parseInt(req.query.limit as string) || 50;
+    
+    // Validate and sanitize chatId to prevent [object Object] errors
+    if (chatId) {
+      if (chatId !== null && typeof chatId === 'object') {
+        console.error('[WAHA Controller] ❌ chatId is an object:', chatId);
+        const chatIdObj = chatId as any;
+        if ('id' in chatIdObj) {
+          chatId = chatIdObj.id;
+        } else if ('_id' in chatIdObj) {
+          chatId = chatIdObj._id;
+        } else if ('_serialized' in chatIdObj) {
+          chatId = chatIdObj._serialized;
+        } else if ('user' in chatIdObj) {
+          const user = chatIdObj.user;
+          const server = chatIdObj.server || chatIdObj.domain;
+          chatId = `${user}@${server || 'g.us'}`;
+        } else {
+          return res.status(400).json({
+            success: false,
+            error: 'Invalid chatId format',
+            details: { receivedType: typeof chatId }
+          });
+        }
+      }
+      
+      chatId = String(chatId);
+      
+      if (chatId === '[object Object]' || chatId.includes('[object')) {
+        console.error('[WAHA Controller] ❌ Invalid chatId "[object Object]" detected');
+        return res.status(400).json({
+          success: false,
+          error: 'Invalid chatId received',
+          details: { chatId, hint: 'Frontend sent an object instead of string' }
+        });
+      }
+    }
+    
+    // Get messages from WAHA service (live data)
+    if (!chatId) {
+      console.log('[WAHA Controller] No chatId provided, fetching recent messages from all chats');
+      try {
+        const allMessages = await wahaService.getRecentMessages(limit);
+        console.log('[WAHA Controller] Found recent messages:', allMessages.length);
+        return res.json({
+          success: true,
+          data: allMessages
+        });
+      } catch (recentError) {
+        console.warn('[WAHA Controller] Failed to get recent messages, returning empty array:', recentError);
+        return res.json({
+          success: true,
+          data: []
+        });
+      }
+    }
+
+    const messages = await wahaService.getMessages(chatId as string, limit);
+    console.log('[WAHA Controller] Found messages for chat', chatId, ':', messages.length);
+    
+    res.json({
+      success: true,
+      data: messages
+    });
+  } catch (error) {
+    console.error('[WAHA Controller] Error getting messages:', error);
+    res.status(500).json({
+      success: false,
+      error: 'Failed to get messages'
+    });
+  }
+};
+
+/**
+ * Start WhatsApp session
+ */
+export const startSession = async (req: AuthenticatedRequest, res: Response) => {
+  try {
+    const userId = req.user!.id;
+    const wahaService = await getWAHAServiceForUser(userId);
+    
+    const session = await wahaService.startSession();
+    
+    res.json({
+      success: true,
+      data: session
+    });
+  } catch (error) {
+    console.error('[WAHA Controller] Error starting session:', error);
+    res.status(500).json({
+      success: false,
+      error: 'Failed to start session'
+    });
+  }
+};
+
+/**
+ * Stop WhatsApp session
+ */
+export const stopSession = async (req: AuthenticatedRequest, res: Response) => {
+  try {
+    const userId = req.user!.id;
+    const wahaService = await getWAHAServiceForUser(userId);
+    const sessionManager = getSessionManager();
+    await sessionManager.stopSessionForUser(userId);
+    
+    res.json({
+      success: true,
+      message: 'Session stopped successfully'
+    });
+  } catch (error) {
+    console.error('[WAHA Controller] Error stopping session:', error);
+    res.status(500).json({
+      success: false,
+      error: 'Failed to stop session'
+    });
+  }
+};
+
+/**
+ * Webhook handler for WAHA events (following WAHA documentation structure)
+ */
+export const webhook = async (req: Request, res: Response) => {
+  try {
+    const payload = req.body;
+    
+    // Validate WAHA webhook payload structure
+    if (!payload.event || !payload.session) {
+      console.warn('[WAHA Controller] ⚠️ Invalid webhook payload - missing event or session:', payload);
+      return res.status(400).json({
+        success: false,
+        error: 'Invalid webhook payload: missing event or session'
+      });
+    }
+    
+    console.log('[WAHA Controller] 📡 WAHA webhook received:', {
+      event: payload.event,
+      session: payload.session,
+      id: payload.id,
+      timestamp: payload.timestamp,
+      payloadType: typeof payload.payload,
+      headers: {
+        'x-webhook-request-id': req.headers['x-webhook-request-id'],
+        'x-webhook-timestamp': req.headers['x-webhook-timestamp'],
+        'x-webhook-hmac': req.headers['x-webhook-hmac'] ? 'present' : 'absent'
+      }
+    });
+    
+    // Log message events specifically for debugging
+    if (payload.event === 'message') {
+      console.log('[WAHA Controller] 💬 Message webhook payload:', {
+        messageId: payload.payload?.id,
+        from: payload.payload?.from,
+        to: payload.payload?.to,
+        body: payload.payload?.body?.substring(0, 100),
+        hasMedia: payload.payload?.hasMedia,
+        type: payload.payload?.type,
+        mimeType: payload.payload?.mimeType,
+        media: payload.payload?.media ? 'present' : 'absent',
+        mediaDetails: payload.payload?.media ? {
+          url: payload.payload.media.url ? 'present' : 'absent',
+          mimetype: payload.payload.media.mimetype,
+          filename: payload.payload.media.filename,
+          error: payload.payload.media.error
+        } : null,
+        isGroup: payload.payload?.isGroup,
+        timestamp: payload.payload?.timestamp
+      });
+    }
+
+    // Route webhook to correct user's session based on sessionId in webhook body
+    if (payload.event === 'message' || payload.event === 'message.any') {
+      try {
+        const sessionName = payload.session; // e.g., "u_6828510b49ea"
+        console.log(`[WAHA Controller] 📨 Processing message webhook for session: ${sessionName}`);
+
+        // Look up user by session ID in database (not just in-memory sessions)
+        const user = await User.findOne({ whatsappSessionId: sessionName });
+
+        if (!user) {
+          console.warn(`[WAHA Controller] ⚠️ No user found in database for session ${sessionName}`);
+          // Still return 200 to avoid webhook retries
+          return res.status(200).json({
+            success: true,
+            warning: 'Session not found - user may need to authenticate'
+          });
+        }
+
+        const userId = user._id.toString();
+        console.log(`[WAHA Controller] ✅ Found user ${userId} (${user.email}) for session ${sessionName}, routing to their WAHA service`);
+
+        // Get user's WAHA service instance (this will create session if not in memory)
+        const wahaService = await getWAHAServiceForUser(userId);
+
+        // Process webhook through user's service (handles group monitoring, statistics, etc.)
+        await wahaService.handleWebhook(payload);
+
+        console.log(`[WAHA Controller] ✅ Webhook processed successfully for user ${userId}`);
+      } catch (webhookError) {
+        console.error('[WAHA Controller] ❌ Error processing message webhook:', webhookError);
+        // Don't fail the webhook - return 200 to avoid retries
+        // The error is logged for investigation
+      }
+    }
+    
+    // Additional Socket.IO broadcasting for session status changes
+    // WAHA event structure: { id, timestamp, event, session, payload }
+    if (req.body.event === 'session.status') {
+      const io_instance = (global as any).io;
+      if (io_instance) {
+        const eventData = req.body.payload;
+        const sessionName = req.body.session;
+        const sessionStatus = eventData.status;
+        const isAuthenticated = sessionStatus === 'WORKING';
+        
+        console.log('[WAHA Controller] Broadcasting session status change via Socket.IO:', {
+          sessionName,
+          sessionStatus,
+          isAuthenticated,
+          eventId: req.body.id
+        });
+        
+        io_instance.emit('whatsapp:status', {
+          connected: isAuthenticated,
+          authenticated: isAuthenticated,
+          isReady: isAuthenticated,
+          authMethod: 'qr',
+          serviceType: 'waha',
+          sessionName: sessionName,
+          sessionStatus: sessionStatus,
+          timestamp: new Date().toISOString()
+        });
+        
+        // Also emit general status update when authenticated
+        if (isAuthenticated) {
+          console.log('[WAHA Controller] 🎉 Authentication successful! Broadcasting to all clients');
+          io_instance.emit('whatsapp:authenticated', {
+            method: 'qr',
+            serviceType: 'waha',
+            sessionName: sessionName,
+            timestamp: new Date().toISOString()
+          });
+        }
+      }
+    }
+    
+    res.status(200).json({ success: true });
+  } catch (error) {
+    console.error('[WAHA Controller] Error handling webhook:', error);
+    res.status(500).json({
+      success: false,
+      error: 'Failed to handle webhook'
+    });
+  }
+};
+
+/**
+ * Send phone authentication code
+ */
+export const sendPhoneAuthCode = async (req: AuthenticatedRequest, res: Response) => {
+  try {
+    console.log('[WAHA Controller] Phone auth code request received:', req.body);
+    const { phoneNumber } = req.body;
+    
+    if (!phoneNumber || typeof phoneNumber !== 'string') {
+      console.error('[WAHA Controller] Invalid phone number in request:', phoneNumber);
+      return res.status(400).json({
+        success: false,
+        error: 'Phone number is required and must be a string'
+      });
+    }
+    
+    // Clean phone number (remove non-digits)
+    const cleanedPhone = phoneNumber.replace(/\D/g, '');
+    console.log('[WAHA Controller] Cleaned phone number:', cleanedPhone);
+    
+    if (cleanedPhone.length < 10) {
+      console.error('[WAHA Controller] Phone number too short:', cleanedPhone);
+      return res.status(400).json({
+        success: false,
+        error: 'Invalid phone number format'
+      });
+    }
+    
+    console.log('[WAHA Controller] Getting WAHA service instance for user...');
+    const userId = req.user!.id;
+    const wahaService = await getWAHAServiceForUser(userId);
+    
+    console.log('[WAHA Controller] Requesting phone code via WAHA service...');
+    const result = await wahaService.requestPhoneCode(cleanedPhone);
+    
+    console.log('[WAHA Controller] WAHA service result:', result);
+    
+    if (result.success) {
+      console.log('[WAHA Controller] ✅ Phone code request successful');
+      res.json({
+        success: true,
+        message: 'Verification code generated. Enter it in your WhatsApp app.',
+        data: {
+          phoneNumber: cleanedPhone,
+          codeRequested: true,
+          pairingCode: result.code || null
+        }
+      });
+    } else {
+      console.log('[WAHA Controller] ❌ Phone code request failed:', result.error);
+      
+      // Check if it's a known error that means phone auth is not supported
+      if (result.error?.includes('not available') || result.error?.includes('not supported')) {
+        console.log('[WAHA Controller] Phone auth not supported, directing user to QR method');
+        res.status(422).json({
+          success: false,
+          error: 'Phone number authentication is not available with the current WhatsApp configuration. Please use QR code authentication instead.',
+          fallbackMethod: 'qr',
+          code: 'PHONE_AUTH_NOT_SUPPORTED'
+        });
+      } else {
+        res.status(400).json({
+          success: false,
+          error: result.error || 'Failed to send verification code'
+        });
+      }
+    }
+  } catch (error: any) {
+    console.error('[WAHA Controller] ❌ Exception sending phone auth code:', error);
+    
+    // Check if it's a network/connection error to WAHA service
+    if (error.code === 'ECONNREFUSED' || error.code === 'ENOTFOUND' || error.response?.status >= 500) {
+      console.log('[WAHA Controller] WAHA service unavailable, directing user to QR method');
+      res.status(503).json({
+        success: false,
+        error: 'WhatsApp service is temporarily unavailable. Please try QR code authentication instead.',
+        fallbackMethod: 'qr',
+        code: 'SERVICE_UNAVAILABLE'
+      });
+    } else {
+      res.status(500).json({
+        success: false,
+        error: 'Failed to send verification code: ' + error.message
+      });
+    }
+  }
+};
+
+/**
+ * Verify phone authentication code
+ */
+export const verifyPhoneAuthCode = async (req: AuthenticatedRequest, res: Response) => {
+  try {
+    const { phoneNumber, code } = req.body;
+    
+    if (!phoneNumber || !code) {
+      return res.status(400).json({
+        success: false,
+        error: 'Phone number and verification code are required'
+      });
+    }
+    
+    if (typeof code !== 'string' || code.length !== 6) {
+      return res.status(400).json({
+        success: false,
+        error: 'Verification code must be 6 digits'
+      });
+    }
+    
+    const userId = req.user!.id;
+    const wahaService = await getWAHAServiceForUser(userId);
+    const result = await wahaService.verifyPhoneCode(phoneNumber, code);
+    
+    if (result.success) {
+      // Emit connection status update to frontend
+      const io_instance = (global as any).io;
+      if (io_instance) {
+        io_instance.emit('whatsapp:status', {
+          connected: true,
+          authenticated: true,
+          authMethod: 'phone',
+          phoneNumber: phoneNumber
+        });
+      }
+      
+      res.json({
+        success: true,
+        message: 'Phone verification successful - WhatsApp connected',
+        data: {
+          authenticated: true,
+          phoneNumber: phoneNumber
+        }
+      });
+    } else {
+      res.status(400).json({
+        success: false,
+        error: result.error || 'Invalid verification code'
+      });
+    }
+  } catch (error: any) {
+    console.error('[WAHA Controller] Error verifying phone auth code:', error);
+    res.status(500).json({
+      success: false,
+      error: 'Failed to verify code: ' + error.message
+    });
+  }
+};
+
+/**
+ * Get WhatsApp groups with WAHA-compliant pagination and enhanced metadata
+ */
+export const getGroups = async (req: AuthenticatedRequest, res: Response) => {
+  try {
+    const userId = req.user!.id;
+    const wahaService = await getWAHAServiceForUser(userId);
+
+    // Parse WAHA-compliant query parameters for groups
+    const options = {
+      limit: req.query.limit ? parseInt(req.query.limit as string) : undefined,
+      offset: req.query.offset ? parseInt(req.query.offset as string) : undefined,
+      sortBy: req.query.sortBy as 'id' | 'subject' | undefined,
+      sortOrder: req.query.sortOrder as 'desc' | 'asc' | undefined,
+      exclude: req.query.exclude ? (req.query.exclude as string).split(',') : undefined
+    };
+
+    console.log('[WAHA Controller] Getting groups for user', userId, 'with options:', options);
+    const startTime = Date.now();
+
+    // Check if session is in WORKING state (for retry logic)
+    const sessionStatus = await wahaService.getStatus();
+    const isWORKING = sessionStatus.status === 'WORKING';
+
+    // Don't attempt to fetch groups if session is not authenticated
+    if (!isWORKING) {
+      console.log(`[WAHA Controller] Session not in WORKING state (${sessionStatus.status}), returning empty groups`);
+      return res.json({
+        success: true,
+        data: [],
+        pagination: {
+          limit: options.limit,
+          offset: options.offset,
+          total: 0,
+          hasMore: false
+        },
+        metadata: {
+          groupsWithAdminRole: 0,
+          syncing: sessionStatus.status === 'STARTING' || sessionStatus.status === 'SCAN_QR_CODE',
+          message: sessionStatus.status === 'SCAN_QR_CODE'
+            ? 'Please scan QR code to authenticate'
+            : `Session is ${sessionStatus.status}, waiting for authentication`
+        }
+      });
+    }
+
+    // Retry logic for WEBJS initial sync period
+    let groups: any[] = [];
+    const maxRetries = isWORKING ? 3 : 0; // Only retry if session is WORKING
+
+    for (let attempt = 0; attempt <= maxRetries; attempt++) {
+      try {
+        if (attempt > 0) {
+          // Exponential backoff: 5s, 10s, 20s between retries
+          const delay = Math.pow(2, attempt - 1) * 5000;
+          console.log(`[WAHA Controller] Retry attempt ${attempt}/${maxRetries} after ${delay}ms delay...`);
+          await new Promise(resolve => setTimeout(resolve, delay));
+        }
+
+        // Get groups from WAHA service (live data)
+        groups = await wahaService.getGroups(undefined, options); // Use instance's defaultSession
+
+        // If no groups found on first attempt, try refresh
+        if (!groups || groups.length === 0 && attempt === 0) {
+          console.log('[WAHA Controller] No groups found, trying refresh...');
+          const refreshResult = await wahaService.refreshGroups();
+          console.log('[WAHA Controller] Group refresh result:', refreshResult);
+          groups = await wahaService.getGroups(undefined, options); // Use instance's defaultSession
+        }
+
+        // Success - break retry loop
+        const duration = Date.now() - startTime;
+        console.log(`[WAHA Controller] ✅ Successfully fetched ${groups.length} groups in ${duration}ms (attempt ${attempt + 1})`);
+        break;
+
+      } catch (error: any) {
+        // Only retry on timeout errors when session is WORKING
+        const isTimeout = error.message?.includes('timeout');
+        const shouldRetry = isTimeout && isWORKING && attempt < maxRetries;
+
+        if (shouldRetry) {
+          console.log(`[WAHA Controller] ⚠️ Timeout on attempt ${attempt + 1}/${maxRetries + 1}. Session is WORKING, likely still syncing. Retrying...`);
+          continue; // Try again
+        } else {
+          // Don't retry - throw error
+          throw error;
+        }
+      }
+    }
+
+    const duration = Date.now() - startTime;
+
+    res.json({
+      success: true,
+      data: groups,
+      pagination: {
+        limit: options.limit,
+        offset: options.offset,
+        total: groups.length,
+        hasMore: options.limit ? groups.length >= options.limit : false
+      },
+      metadata: {
+        groupsWithAdminRole: groups.filter(g => g.role === 'ADMIN').length,
+        groupsWithRestrictions: groups.filter(g => g.settings?.messagesAdminOnly || g.settings?.infoAdminOnly).length,
+        totalParticipants: groups.reduce((sum, g) => sum + (g.participantCount || 0), 0)
+      },
+      meta: {
+        count: groups.length,
+        loadTime: duration,
+        syncing: groups.length === 0 && isWORKING // Indicate if sync might still be in progress
+      }
+    });
+  } catch (error: any) {
+    console.error('[WAHA Controller] Error getting groups:', error);
+
+    let statusCode = 500;
+    let errorMessage = 'Failed to get WhatsApp groups';
+    let suggestion = 'Please try again or check your connection';
+
+    if (error.message?.includes('timeout')) {
+      statusCode = 408;
+      errorMessage = 'Group loading timed out';
+      suggestion = 'WhatsApp is still syncing your groups. This can take 5-10 minutes after first connection. Please wait a moment and try again.';
+    } else if (error.code === 'ECONNREFUSED' || error.code === 'ENOTFOUND') {
+      statusCode = 503;
+      errorMessage = 'WhatsApp service unavailable';
+      suggestion = 'The WhatsApp service is temporarily unavailable. Please try again later.';
+    } else if (error.response?.status === 401) {
+      statusCode = 401;
+      errorMessage = 'WhatsApp authentication required';
+      suggestion = 'Please authenticate with WhatsApp first.';
+    }
+
+    res.status(statusCode).json({
+      success: false,
+      error: errorMessage,
+      details: {
+        suggestion,
+        timestamp: new Date().toISOString()
+      }
+    });
+  }
+};
+
+/**
+ * Get WhatsApp contacts
+ */
+export const getContacts = async (req: AuthenticatedRequest, res: Response) => {
+  try {
+    const userId = req.user!.id;
+    const wahaService = await getWAHAServiceForUser(userId);
+
+    // Check if session is authenticated before attempting to fetch contacts
+    const sessionStatus = await wahaService.getStatus();
+    if (sessionStatus.status !== 'WORKING') {
+      console.log(`[WAHA Controller] Session not in WORKING state (${sessionStatus.status}), returning empty contacts`);
+      return res.json({
+        success: true,
+        data: [],
+        meta: {
+          count: 0,
+          syncing: sessionStatus.status === 'STARTING' || sessionStatus.status === 'SCAN_QR_CODE',
+          message: sessionStatus.status === 'SCAN_QR_CODE'
+            ? 'Please scan QR code to authenticate'
+            : `Session is ${sessionStatus.status}, waiting for authentication`
+        }
+      });
+    }
+
+    console.log('[WAHA Controller] Fetching contacts for user', userId);
+    const startTime = Date.now();
+
+    // Get contacts from WAHA
+    const contacts = await wahaService.getContacts();
+
+    const duration = Date.now() - startTime;
+    console.log(`[WAHA Controller] ✅ Fetched ${contacts.length} contacts in ${duration}ms`);
+
+    res.json({
+      success: true,
+      data: contacts,
+      meta: {
+        count: contacts.length,
+        duration: `${duration}ms`,
+        syncing: false
+      }
+    });
+  } catch (error: any) {
+    console.error('[WAHA Controller] Error fetching contacts:', error);
+    res.status(500).json({
+      success: false,
+      error: 'Failed to fetch contacts',
+      details: error.message
+    });
+  }
+};
+
+/**
+ * Get WhatsApp private chats
+ */
+export const getPrivateChats = async (req: AuthenticatedRequest, res: Response) => {
+  try {
+    const userId = req.user!.id;
+    const wahaService = await getWAHAServiceForUser(userId);
+
+    // Check if session is authenticated before attempting to fetch chats
+    const sessionStatus = await wahaService.getStatus();
+    if (sessionStatus.status !== 'WORKING') {
+      console.log(`[WAHA Controller] Session not in WORKING state (${sessionStatus.status}), returning empty private chats`);
+      return res.json({
+        success: true,
+        data: [],
+        pagination: {
+          limit: req.query.limit ? parseInt(req.query.limit as string) : undefined,
+          offset: req.query.offset ? parseInt(req.query.offset as string) : 0,
+          total: 0,
+          hasMore: false
+        },
+        meta: {
+          count: 0,
+          syncing: sessionStatus.status === 'STARTING' || sessionStatus.status === 'SCAN_QR_CODE',
+          message: sessionStatus.status === 'SCAN_QR_CODE'
+            ? 'Please scan QR code to authenticate'
+            : `Session is ${sessionStatus.status}, waiting for authentication`
+        }
+      });
+    }
+
+    // Parse pagination/sorting options
+    const limit = req.query.limit ? Math.max(1, Math.min(1000, parseInt(req.query.limit as string))) : undefined;
+    const offset = req.query.offset ? Math.max(0, parseInt(req.query.offset as string)) : undefined;
+    const sortBy = 'id';
+    const sortOrder = (req.query.sortOrder as 'desc' | 'asc' | undefined) || 'desc';
+
+    console.log('[WAHA Controller] Fetching private chats for user', userId, '...', { limit, offset, sortBy, sortOrder });
+    const startTime = Date.now();
+
+    // Get chats from WAHA and filter only private chats
+    const chats = await wahaService.getChats(undefined, { limit, offset, sortBy, sortOrder }); // Use instance's defaultSession
+    
+    // Filter only private chats (not @g.us)
+    let privateChats = chats.filter(chat => !chat.isGroup && !(typeof chat.id === 'string' && chat.id.includes('@g.us')));
+
+    // Sort client-side as fallback
+    privateChats = privateChats.sort((a, b) => (sortOrder === 'desc' ? (b.id || '').localeCompare(a.id || '') : (a.id || '').localeCompare(b.id || '')));
+
+    // Apply pagination client-side if needed
+    const total = privateChats.length;
+    let paged = privateChats;
+    if (typeof limit === 'number') {
+      const start = typeof offset === 'number' ? offset : 0;
+      paged = privateChats.slice(start, start + limit);
+    }
+
+    const duration = Date.now() - startTime;
+    console.log(`[WAHA Controller] ✅ Successfully fetched ${paged.length}/${total} private chats in ${duration}ms`);
+    
+    res.json({
+      success: true,
+      data: paged,
+      pagination: {
+        limit,
+        offset: typeof offset === 'number' ? offset : 0,
+        total,
+        hasMore: typeof limit === 'number' ? (typeof offset === 'number' ? offset + paged.length < total : paged.length < total) : false
+      },
+      meta: {
+        count: paged.length,
+        loadTime: duration
+      }
+    });
+  } catch (error: any) {
+    console.error('[WAHA Controller] Error getting private chats:', error);
+    
+    let statusCode = 500;
+    let errorMessage = 'Failed to get WhatsApp private chats';
+    let suggestion = 'Please try again or check your connection';
+    
+    if (error.message?.includes('timeout')) {
+      statusCode = 408;
+      errorMessage = 'Private chat loading timed out';
+      suggestion = 'The WhatsApp service is taking longer than expected. Please try again in a moment.';
+    } else if (error.code === 'ECONNREFUSED' || error.code === 'ENOTFOUND') {
+      statusCode = 503;
+      errorMessage = 'WhatsApp service unavailable';
+      suggestion = 'The WhatsApp service is temporarily unavailable. Please try again later.';
+    } else if (error.response?.status === 401) {
+      statusCode = 401;
+      errorMessage = 'WhatsApp authentication required';
+      suggestion = 'Please authenticate with WhatsApp first.';
+    }
+    
+    res.status(statusCode).json({
+      success: false,
+      error: errorMessage,
+      details: {
+        suggestion,
+        timestamp: new Date().toISOString()
+      }
+    });
+  }
+};
+
+/**
+ * Restart WhatsApp session
+ */
+export const restartSession = async (req: AuthenticatedRequest, res: Response) => {
+  try {
+    console.log('[WAHA Controller] Restart session request received');
+    const userId = req.user!.id;
+    const sessionManager = getSessionManager();
+    await sessionManager.restartSessionForUser(userId);
+    console.log('[WAHA Controller] ✅ Session restarted successfully');
+    
+    res.json({
+      success: true,
+      message: 'WhatsApp session restarted successfully'
+    });
+  } catch (error) {
+    console.error('[WAHA Controller] ❌ Error restarting session:', error);
+    res.status(500).json({
+      success: false,
+      error: error instanceof Error ? error.message : 'Failed to restart WhatsApp service',
+      suggestion: 'Please check WAHA service availability and try again'
+    });
+  }
+};
+
+/**
+ * Force restart WhatsApp session
+ */
+export const forceRestart = async (req: AuthenticatedRequest, res: Response) => {
+  try {
+    console.log('[WAHA Controller] Force restart session request received');
+    const userId = req.user!.id;
+    const sessionManager = getSessionManager();
+    await sessionManager.stopSessionForUser(userId);
+    const wahaService = await getWAHAServiceForUser(userId);
+    
+    // Stop monitoring during restart
+    wahaService.stopStatusMonitoring();
+    
+    // Force restart the session
+    const session = await wahaService.restartSession();
+    console.log('[WAHA Controller] ✅ Force restart completed');
+    
+    // Resume monitoring
+    wahaService.startStatusMonitoring();
+    
+    res.json({
+      success: true,
+      message: 'WhatsApp service force restart completed',
+      data: {
+        sessionStatus: session.status,
+        sessionName: session.name,
+        isReady: session.status === 'WORKING',
+        qrAvailable: session.status === 'SCAN_QR_CODE'
+      }
+    });
+  } catch (error) {
+    console.error('[WAHA Controller] ❌ Error force restarting session:', error);
+    res.status(500).json({
+      success: false,
+      error: error instanceof Error ? error.message : 'Failed to force restart WhatsApp service',
+      suggestion: 'Please check WAHA service availability and try again'
+    });
+  }
+};
+
+/**
+ * Refresh WhatsApp chats - triggers fresh fetch
+ */
+/**
+ * Get group participants (WAHA-compliant)
+ */
+export const getGroupParticipants = async (req: AuthenticatedRequest, res: Response) => {
+  try {
+    const userId = req.user!.id;
+    const { groupId } = req.params;
+    const wahaService = await getWAHAServiceForUser(userId);
+    
+    if (!groupId) {
+      return res.status(400).json({
+        success: false,
+        error: 'Group ID is required'
+      });
+    }
+    
+    console.log(`[WAHA Controller] Getting participants for group: ${groupId}`);
+    const participants = await wahaService.getGroupParticipants(groupId);
+    
+    res.json({
+      success: true,
+      data: participants,
+      groupId: groupId,
+      participantCount: participants.length
+    });
+  } catch (error) {
+    console.error('[WAHA Controller] Error getting group participants:', error);
+    res.status(500).json({
+      success: false,
+      error: 'Failed to get group participants'
+    });
+  }
+};
+
+/**
+ * Get specific group details (WAHA-compliant)
+ */
+export const getGroupDetails = async (req: AuthenticatedRequest, res: Response) => {
+  try {
+    const userId = req.user!.id;
+    const { groupId } = req.params;
+    const wahaService = await getWAHAServiceForUser(userId);
+    
+    if (!groupId) {
+      return res.status(400).json({
+        success: false,
+        error: 'Group ID is required'
+      });
+    }
+    
+    console.log(`[WAHA Controller] Getting details for group: ${groupId}`);
+    const groupDetails = await wahaService.getGroupDetails(groupId);
+    
+    if (!groupDetails) {
+      return res.status(404).json({
+        success: false,
+        error: 'Group not found'
+      });
+    }
+    
+    res.json({
+      success: true,
+      data: groupDetails
+    });
+  } catch (error) {
+    console.error('[WAHA Controller] Error getting group details:', error);
+    res.status(500).json({
+      success: false,
+      error: 'Failed to get group details'
+    });
+  }
+};
+
+/**
+ * Refresh groups using WAHA-compliant endpoint
+ */
+export const refreshGroups = async (req: AuthenticatedRequest, res: Response) => {
+  try {
+    const userId = req.user!.id;
+    const wahaService = await getWAHAServiceForUser(userId);
+    console.log('[WAHA Controller] Refreshing groups...');
+    
+    const result = await wahaService.refreshGroups();
+    
+    res.json({
+      success: result.success,
+      message: result.message || 'Groups refresh completed',
+      data: result
+    });
+  } catch (error) {
+    console.error('[WAHA Controller] Error refreshing groups:', error);
+    res.status(500).json({
+      success: false,
+      error: 'Failed to refresh groups'
+    });
+  }
+};
+
+export const refreshChats = async (req: AuthenticatedRequest, res: Response) => {
+  try {
+    const userId = req.user!.id;
+    const wahaService = await getWAHAServiceForUser(userId);
+    const status = await wahaService.getStatus();
+    
+    // Check if WAHA service is ready
+    if (!status.isReady) {
+      return res.json({
+        success: false,
+        error: 'WAHA service is not ready. Please ensure WhatsApp is connected and try again.',
+        details: {
+          isReady: status.isReady,
+          status: status.status,
+          suggestion: 'Please authenticate with WhatsApp first'
+        }
+      });
+    }
+    
+    console.log('[WAHA Controller] Refreshing chats - fetching fresh data...');
+    
+    // Get fresh chats data directly (this will use the optimized chat fetching)
+    const chats = await wahaService.getChats();
+    
+    console.log(`[WAHA Controller] ✅ Chat refresh complete: ${chats.length} chats retrieved`);
+    
+    res.json({
+      success: true,
+      message: 'WhatsApp chats refreshed successfully',
+      data: {
+        timestamp: new Date().toISOString(),
+        chatCount: chats.length,
+        groups: chats.filter(chat => chat.isGroup).length,
+        privateChats: chats.filter(chat => !chat.isGroup).length
+      }
+    });
+  } catch (error: any) {
+    console.error('[WAHA Controller] Error refreshing chats:', error);
+    
+    // Provide more helpful error messages
+    let userFriendlyMessage = 'Failed to refresh WhatsApp chats';
+    let statusCode = 500;
+    
+    if (error.message?.includes('not ready') || error.message?.includes('not available')) {
+      userFriendlyMessage = 'WAHA service is not connected. Please authenticate with WhatsApp first.';
+      statusCode = 400;
+    } else if (error.code === 'ECONNREFUSED' || error.code === 'ENOTFOUND') {
+      userFriendlyMessage = 'Cannot connect to WAHA service. Please check service availability.';
+      statusCode = 503;
+    } else if (error.message?.includes('timeout')) {
+      userFriendlyMessage = 'Chat refresh timed out. WAHA service may be overloaded.';
+      statusCode = 408;
+    }
+    
+    res.status(statusCode).json({
+      success: false,
+      error: userFriendlyMessage,
+      technicalError: error.message,
+      suggestion: statusCode === 400 ? 'Please authenticate with WhatsApp first' : 'Please try again in a few seconds'
+    });
+  }
+};
+
+/**
+ * Force history sync (placeholder for compatibility)
+ */
+export const forceHistorySync = async (req: Request, res: Response) => {
+  try {
+    res.json({
+      success: true,
+      message: 'History sync is automatically handled by WAHA service'
+    });
+  } catch (error) {
+    console.error('[WAHA Controller] Error in force history sync:', error);
+    res.status(500).json({
+      success: false,
+      error: 'Failed to sync history'
+    });
+  }
+};
+
+/**
+ * Get monitored keywords (placeholder for compatibility)
+ */
+export const getMonitoredKeywords = async (req: Request, res: Response) => {
+  try {
+    // For now, return empty array since WAHA handles monitoring differently
+    res.json({
+      success: true,
+      data: []
+    });
+  } catch (error) {
+    console.error('[WAHA Controller] Error getting monitored keywords:', error);
+    res.status(500).json({
+      success: false,
+      error: 'Failed to get monitored keywords'
+    });
+  }
+};
+
+/**
+ * Add monitored keyword (placeholder for compatibility)
+ */
+export const addMonitoredKeyword = async (req: Request, res: Response) => {
+  try {
+    const { keyword } = req.body;
+    
+    res.json({
+      success: true,
+      message: `Keyword "${keyword}" monitoring is handled by WAHA service`,
+      monitoredKeywords: []
+    });
+  } catch (error) {
+    console.error('[WAHA Controller] Error adding monitored keyword:', error);
+    res.status(500).json({
+      success: false,
+      error: 'Failed to add monitored keyword'
+    });
+  }
+};
+
+/**
+ * Remove monitored keyword (placeholder for compatibility)
+ */
+export const removeMonitoredKeyword = async (req: Request, res: Response) => {
+  try {
+    const { keyword } = req.params;
+    
+    res.json({
+      success: true,
+      message: `Keyword "${keyword}" monitoring is handled by WAHA service`,
+      monitoredKeywords: []
+    });
+  } catch (error) {
+    console.error('[WAHA Controller] Error removing monitored keyword:', error);
+    res.status(500).json({
+      success: false,
+      error: 'Failed to remove monitored keyword'
+    });
+  }
+};
+
+/**
+ * Health check endpoint
+ */
+export const healthCheck = async (req: Request, res: Response) => {
+  try {
+    // Health check doesn't require auth - use default session
+    const wahaService = new (await import('../../services/wahaService')).default('health-check');
+    const isHealthy = await wahaService.healthCheck();
+    
+    res.json({
+      success: true,
+      data: {
+        waha: isHealthy,
+        timestamp: new Date().toISOString()
+      }
+    });
+  } catch (error) {
+    console.error('[WAHA Controller] Health check failed:', error);
+    res.status(503).json({
+      success: false,
+      error: 'WAHA service is not healthy'
+    });
+  }
+};
+
+/**
+ * Initialize/Create session endpoint
+ */
+export const initializeSession = async (req: AuthenticatedRequest, res: Response) => {
+  try {
+    console.log('[WAHA Controller] 🚀 MANUAL session initialization request received');
+    const userId = req.user!.id;
+    const wahaService = await getWAHAServiceForUser(userId);
+    
+    // First check current session status
+    let currentStatus;
+    try {
+      currentStatus = await wahaService.getSessionStatus();
+      console.log('[WAHA Controller] Current session status before creation:', currentStatus);
+    } catch (statusError) {
+      console.log('[WAHA Controller] Session status check failed (expected for new session):', statusError);
+    }
+    
+    const session = await wahaService.startSession();
+    console.log('[WAHA Controller] ✅ Session creation completed:', session);
+    
+    res.json({
+      success: true,
+      data: {
+        sessionName: session.name,
+        sessionStatus: session.status,
+        currentStatus: currentStatus,
+        message: 'Session initialized successfully'
+      }
+    });
+  } catch (error: any) {
+    console.error('[WAHA Controller] ❌ Error initializing session:', error);
+    console.error('[WAHA Controller] Error details:', {
+      status: error?.response?.status,
+      statusText: error?.response?.statusText,
+      data: error?.response?.data,
+      message: error?.message
+    });
+    res.status(500).json({
+      success: false,
+      error: error?.message || 'Failed to initialize session',
+      details: {
+        status: error?.response?.status,
+        data: error?.response?.data
+      }
+    });
+  }
+};
+
+/**
+ * Restart failed session endpoint
+ */
+export const restartFailedSession = async (req: AuthenticatedRequest, res: Response) => {
+  try {
+    console.log('[WAHA Controller] 🔄 Session restart request received');
+    const userId = req.user!.id;
+    const sessionManager = getSessionManager();
+    await sessionManager.restartSessionForUser(userId);
+    
+    // Check current session status
+    const wahaService = await getWAHAServiceForUser(userId);
+    let currentStatus;
+    try {
+      currentStatus = await wahaService.getSessionStatus();
+      console.log('[WAHA Controller] Current session status before restart:', currentStatus);
+    } catch (statusError) {
+      console.log('[WAHA Controller] Session status check failed:', statusError);
+      currentStatus = { status: 'UNKNOWN' };
+    }
+    
+    // Attempt restart
+    const restartResult = await wahaService.restartFailedSession();
+    
+    if (restartResult) {
+      console.log('[WAHA Controller] ✅ Session restarted successfully');
+      
+      // Get new session status
+      let newStatus;
+      try {
+        newStatus = await wahaService.getSessionStatus();
+      } catch (error) {
+        newStatus = { status: 'STARTING' };
+      }
+      
+      res.json({
+        success: true,
+        data: {
+          message: 'Session restarted successfully',
+          previousStatus: currentStatus.status,
+          currentStatus: newStatus.status,
+          needsQR: newStatus.status === 'SCAN_QR_CODE' || newStatus.status === 'STARTING'
+        }
+      });
+    } else {
+      console.log('[WAHA Controller] ❌ Session restart failed');
+      res.status(500).json({
+        success: false,
+        error: 'Failed to restart session',
+        data: {
+          previousStatus: currentStatus.status,
+          suggestion: 'Try again or restart the WAHA service'
+        }
+      });
+    }
+  } catch (error: any) {
+    console.error('[WAHA Controller] ❌ Error restarting session:', error);
+    res.status(500).json({
+      success: false,
+      error: error?.message || 'Failed to restart session',
+      details: {
+        status: error?.response?.status,
+        data: error?.response?.data
+      }
+    });
+  }
+};
+
+/**
+ * Auto-recover session from FAILED state
+ */
+export const autoRecoverSession = async (req: AuthenticatedRequest, res: Response) => {
+  try {
+    console.log('[WAHA Controller] 🔄 Auto-recovery request received');
+    const userId = req.user!.id;
+    const sessionManager = getSessionManager();
+    const result = await sessionManager.validateAndRecoverSession(userId);
+    
+    // Check if auto-recovery is needed
+    const wahaService = await getWAHAServiceForUser(userId);
+    const currentStatus = await wahaService.getSessionStatus();
+    console.log('[WAHA Controller] Current session status:', currentStatus);
+    
+    if (currentStatus.status !== 'FAILED') {
+      return res.json({
+        success: true,
+        data: {
+          message: 'Session is not in FAILED state - no recovery needed',
+          status: currentStatus.status
+        }
+      });
+    }
+    
+    // Attempt auto-recovery
+    const recoveryResult = await wahaService.autoRecoverSession();
+    
+    if (recoveryResult) {
+      const newStatus = await wahaService.getSessionStatus();
+      res.json({
+        success: true,
+        data: {
+          message: 'Session auto-recovery completed',
+          previousStatus: 'FAILED',
+          currentStatus: newStatus.status,
+          needsQR: newStatus.status === 'SCAN_QR_CODE' || newStatus.status === 'STARTING'
+        }
+      });
+    } else {
+      res.status(500).json({
+        success: false,
+        error: 'Auto-recovery failed',
+        data: {
+          suggestion: 'Try manual session restart or WAHA service restart'
+        }
+      });
+    }
+  } catch (error: any) {
+    console.error('[WAHA Controller] ❌ Error in auto-recovery:', error);
+    res.status(500).json({
+      success: false,
+      error: error?.message || 'Auto-recovery failed',
+      details: error?.response?.data || error.message
+    });
+  }
+};
+
+/**
+ * Extract image from WhatsApp message (Shula-style functionality)
+ */
+export const extractImageFromMessage = async (req: AuthenticatedRequest, res: Response) => {
+  try {
+    const { messageId } = req.params;
+    
+    if (!messageId) {
+      return res.status(400).json({
+        success: false,
+        error: 'Message ID is required'
+      });
+    }
+    
+    console.log(`[WAHA Controller] 📷 Extracting image from message: ${messageId}`);
+    const userId = req.user!.id;
+    const wahaService = await getWAHAServiceForUser(userId);
+    
+    // Extract image using WAHA service
+    const extractionResult = await wahaService.extractImageFromMessage(messageId);
+    
+    if (extractionResult.success) {
+      console.log(`[WAHA Controller] ✅ Image extracted successfully: ${extractionResult.filename}`);
+      
+      res.json({
+        success: true,
+        data: {
+          messageId,
+          filename: extractionResult.filename,
+          filePath: extractionResult.filePath,
+          fileSize: extractionResult.fileSize,
+          mimeType: extractionResult.mimeType,
+          extractedAt: new Date().toISOString(),
+          message: 'Image extracted successfully'
+        }
+      });
+    } else {
+      res.status(400).json({
+        success: false,
+        error: extractionResult.error || 'Failed to extract image from message'
+      });
+    }
+  } catch (error: any) {
+    console.error('[WAHA Controller] ❌ Error extracting image:', error);
+    res.status(500).json({
+      success: false,
+      error: 'Failed to extract image: ' + (error?.message || 'Unknown error'),
+      details: error?.response?.data || error.message
+    });
+  }
+};
+/**
+ * Recreate session with new engine configuration
+ * Use this when you change WAHA_ENGINE environment variable
+ */
+export const recreateSession = async (req: AuthenticatedRequest, res: Response) => {
+  try {
+    console.log('[WAHA Controller] 🔄 Session recreation request received');
+    const userId = req.user!.id;
+    const sessionManager = getSessionManager();
+    await sessionManager.stopSessionForUser(userId);
+    const wahaService = await getWAHAServiceForUser(userId);
+    
+    // Get current session info
+    let currentStatus;
+    try {
+      currentStatus = await wahaService.getSessionStatus();
+      console.log('[WAHA Controller] Current session status:', currentStatus);
+    } catch (error) {
+      currentStatus = { status: 'UNKNOWN', engine: { engine: 'UNKNOWN' } };
+    }
+    
+    // Recreate session with new engine configuration
+    console.log('[WAHA Controller] 🔧 Recreating session with new engine configuration...');
+    const newSession = await wahaService.recreateSessionWithEngine();
+    
+    // Get updated status
+    let newStatus;
+    try {
+      await new Promise(resolve => setTimeout(resolve, 2000)); // Wait for session to initialize
+      newStatus = await wahaService.getSessionStatus();
+    } catch (error) {
+      newStatus = { status: 'STARTING', engine: { engine: 'CONFIGURING' } };
+    }
+    
+    console.log('[WAHA Controller] ✅ Session recreation completed');
+    res.json({
+      success: true,
+      data: {
+        message: 'Session recreated with new engine configuration',
+        previousEngine: currentStatus?.engine?.engine || 'UNKNOWN',
+        newEngine: newStatus?.engine?.engine || 'CONFIGURING',
+        sessionStatus: newStatus?.status || 'STARTING',
+        needsQR: newStatus?.status === 'SCAN_QR_CODE' || newStatus?.status === 'STARTING'
+      }
+    });
+    
+  } catch (error: any) {
+    console.error('[WAHA Controller] ❌ Error recreating session:', error);
+    res.status(500).json({
+      success: false,
+      error: 'Failed to recreate session: ' + (error?.message || 'Unknown error'),
+      details: {
+        status: error?.response?.status,
+        message: error?.response?.data || error.message
+      }
+    });
+  }
+};
+
+/**
+ * Clear WAHA service caches and force fresh status check
+ */
+export const clearCaches = async (req: AuthenticatedRequest, res: Response) => {
+  try {
+    console.log('[WAHA Controller] 🗑️ Cache clearing request received');
+    const userId = req.user!.id;
+    const wahaService = await getWAHAServiceForUser(userId);
+    
+    // Clear all caches
+    wahaService.clearAllCaches();
+    
+    // Get fresh status
+    const freshStatus = await wahaService.getSessionStatus();
+    
+    console.log('[WAHA Controller] ✅ Caches cleared, fresh status retrieved');
+    res.json({
+      success: true,
+      data: {
+        message: 'Caches cleared successfully',
+        freshStatus: {
+          status: freshStatus.status,
+          isAuthenticated: !!freshStatus.me,
+          engine: freshStatus.engine,
+          me: freshStatus.me
+        }
+      }
+    });
+    
+  } catch (error: any) {
+    console.error('[WAHA Controller] ❌ Error clearing caches:', error);
+    res.status(500).json({
+      success: false,
+      error: 'Failed to clear caches: ' + (error?.message || 'Unknown error'),
+      details: error?.response?.data || error.message
+    });
+  }
+};
+
+/**
+ * Serve downloaded WhatsApp media files
+ */
+export const getMediaFile = async (req: Request, res: Response) => {
+  try {
+    const { messageId } = req.params;
+
+    if (!messageId) {
+      return res.status(400).json({
+        success: false,
+        error: 'Message ID is required'
+      });
+    }
+
+    console.log(`[WAHA Controller] Serving media file for message: ${messageId}`);
+
+    // Find the media file
+    const mediaFile = whatsappMediaService.getMediaFile(messageId);
+
+    if (!mediaFile || !mediaFile.exists) {
+      return res.status(404).json({
+        success: false,
+        error: 'Media file not found'
+      });
+    }
+
+    // Check if file exists on disk
+    if (!fs.existsSync(mediaFile.path!)) {
+      return res.status(404).json({
+        success: false,
+        error: 'Media file not found on disk'
+      });
+    }
+
+    // Get file stats
+    const stat = fs.statSync(mediaFile.path!);
+
+    // Set appropriate headers
+    const ext = path.extname(mediaFile.path!).toLowerCase();
+    let contentType = 'application/octet-stream';
+
+    // Set content type based on file extension
+    switch (ext) {
+      case '.jpg':
+      case '.jpeg':
+        contentType = 'image/jpeg';
+        break;
+      case '.png':
+        contentType = 'image/png';
+        break;
+      case '.gif':
+        contentType = 'image/gif';
+        break;
+      case '.webp':
+        contentType = 'image/webp';
+        break;
+      case '.mp4':
+        contentType = 'video/mp4';
+        break;
+      case '.mp3':
+        contentType = 'audio/mpeg';
+        break;
+      case '.ogg':
+        contentType = 'audio/ogg';
+        break;
+      case '.wav':
+        contentType = 'audio/wav';
+        break;
+      case '.pdf':
+        contentType = 'application/pdf';
+        break;
+      default:
+        contentType = 'application/octet-stream';
+    }
+
+    res.setHeader('Content-Type', contentType);
+    res.setHeader('Content-Length', stat.size);
+    res.setHeader('Cache-Control', 'public, max-age=31536000'); // Cache for 1 year
+
+    // Stream the file
+    const fileStream = fs.createReadStream(mediaFile.path!);
+    fileStream.pipe(res);
+
+    // Handle stream errors
+    fileStream.on('error', (error) => {
+      console.error(`[WAHA Controller] Error streaming media file ${messageId}:`, error);
+      if (!res.headersSent) {
+        res.status(500).json({
+          success: false,
+          error: 'Error streaming media file'
+        });
+      }
+    });
+
+  } catch (error: any) {
+    console.error('[WAHA Controller] ❌ Error serving media file:', error);
+    res.status(500).json({
+      success: false,
+      error: 'Failed to serve media file'
+    });
+  }
+};
+
+/**
+ * Get media download statistics
+ */
+export const getMediaStats = async (req: Request, res: Response) => {
+  try {
+    const stats = whatsappMediaService.getStorageStats();
+
+    res.json({
+      success: true,
+      data: stats
+    });
+
+  } catch (error: any) {
+    console.error('[WAHA Controller] ❌ Error getting media stats:', error);
+    res.status(500).json({
+      success: false,
+      error: 'Failed to get media statistics'
+    });
+  }
+};
+
+/**
+ * Trigger manual message polling for testing
+ */
+export const triggerMessagePolling = async (req: AuthenticatedRequest, res: Response) => {
+  try {
+    console.log('[WAHA Controller] 🔄 Manual message polling triggered');
+    const userId = req.user!.id;
+    const wahaService = await getWAHAServiceForUser(userId);
+    
+    // Set polling timestamp for specified hours back or default 24 hours
+    const hoursBack = req.query.hoursBack ? parseInt(req.query.hoursBack as string) : 24;
+    const oldTimestamp = (wahaService as any).lastPolledTimestamp;
+    
+    // Temporarily set polling timestamp to capture recent messages
+    (wahaService as any).lastPolledTimestamp = Date.now() - (hoursBack * 60 * 60 * 1000);
+    console.log(`[WAHA Controller] 📅 Set polling timestamp to ${hoursBack} hours ago: ${new Date((wahaService as any).lastPolledTimestamp)}`);
+    
+    // Trigger manual polling
+    await (wahaService as any).pollForNewMessages();
+    
+    console.log('[WAHA Controller] ✅ Manual polling completed');
+    res.json({
+      success: true,
+      message: `Manual message polling completed for last ${hoursBack} hours`,
+      data: {
+        hoursBack,
+        pollingTimestamp: new Date((wahaService as any).lastPolledTimestamp).toISOString(),
+        previousTimestamp: new Date(oldTimestamp).toISOString()
+      }
+    });
+    
+  } catch (error: any) {
+    console.error('[WAHA Controller] ❌ Error triggering manual polling:', error);
+    res.status(500).json({
+      success: false,
+      error: 'Failed to trigger manual polling: ' + error.message
+    });
+  }
+};
+
+/**
+ * Create historical message backfill for specific date range
+ */
+export const backfillMessages = async (req: AuthenticatedRequest, res: Response) => {
+  try {
+    const { startDate, endDate, groupId } = req.body;
+    
+    if (!startDate || !endDate) {
+      return res.status(400).json({
+        success: false,
+        error: 'startDate and endDate are required (YYYY-MM-DD format)'
+      });
+    }
+    
+    console.log(`[WAHA Controller] 📥 Starting message backfill: ${startDate} to ${endDate}`);
+    const userId = req.user!.id;
+    const wahaService = await getWAHAServiceForUser(userId);
+    
+    // Convert dates to timestamps
+    const startTimestamp = new Date(startDate + 'T00:00:00Z').getTime();
+    const endTimestamp = new Date(endDate + 'T23:59:59Z').getTime();
+    
+    // Temporarily set polling timestamp to start date
+    const originalTimestamp = (wahaService as any).lastPolledTimestamp;
+    (wahaService as any).lastPolledTimestamp = startTimestamp;
+    
+    let totalMessages = 0;
+    const results = [];
+    
+    // Get all chats or specific group
+    const chats = groupId ?
+      [await wahaService.getGroupDetails(groupId)] :
+      await wahaService.getChats(undefined, { limit: 100 }); // Use instance's defaultSession
+    
+    console.log(`[WAHA Controller] Processing ${chats.length} chats for backfill`);
+    
+    for (const chat of chats) {
+      if (!chat.isGroup && !groupId) continue; // Only groups unless specific groupId provided
+      
+      try {
+        // Get messages for this chat
+        const messages = await wahaService.getMessages(chat.id, 100);
+        
+        for (const message of messages) {
+          const messageTimestamp = (message.timestamp || 0) * 1000; // Convert to milliseconds
+          
+          // Only process messages in our date range
+          if (messageTimestamp >= startTimestamp && messageTimestamp <= endTimestamp) {
+            // Prepare message data
+            const messageData = {
+              id: message.id,
+              timestamp: message.timestamp,
+              from: message.from,
+              fromMe: message.fromMe,
+              body: message.body,
+              type: message.type || 'text',
+              chatId: chat.id,
+              isGroup: chat.isGroup,
+              groupName: chat.name,
+              contactName: message.contactName || message.from,
+              hasMedia: message.hasMedia || false,
+              mimeType: message.mimeType,
+              mediaUrl: message.mediaUrl
+            };
+            
+            // Save to database
+            await (wahaService as any).saveMessageToDatabase(messageData);
+            totalMessages++;
+          }
+        }
+        
+        results.push({
+          chatId: chat.id,
+          chatName: chat.name,
+          messageCount: messages.filter(m => {
+            const ts = (m.timestamp || 0) * 1000;
+            return ts >= startTimestamp && ts <= endTimestamp;
+          }).length
+        });
+        
+      } catch (chatError) {
+        console.error(`[WAHA Controller] Error processing chat ${chat.id}:`, chatError);
+        results.push({
+          chatId: chat.id,
+          chatName: chat.name,
+          error: chatError.message
+        });
+      }
+    }
+    
+    // Restore original timestamp
+    (wahaService as any).lastPolledTimestamp = originalTimestamp;
+    
+    console.log(`[WAHA Controller] ✅ Backfill completed: ${totalMessages} messages processed`);
+    res.json({
+      success: true,
+      message: `Message backfill completed`,
+      data: {
+        totalMessages,
+        dateRange: { startDate, endDate },
+        chatsProcessed: results.length,
+        results
+      }
+    });
+    
+  } catch (error: any) {
+    console.error('[WAHA Controller] ❌ Error during message backfill:', error);
+    res.status(500).json({
+      success: false,
+      error: 'Failed to backfill messages: ' + error.message
+    });
+  }
+};
+
+/**
+ * Get session statistics and memory usage (Admin endpoint)
+ */
+export const getSessionStats = async (req: AuthenticatedRequest, res: Response) => {
+  try {
+    const sessionManager = WhatsAppSessionManager.getInstance();
+
+    // Get all active sessions
+    const activeSessions = sessionManager.getActiveSessions();
+
+    // Get memory usage
+    const memoryUsage = process.memoryUsage();
+    const memoryStats = {
+      heapUsed: Math.round(memoryUsage.heapUsed / 1024 / 1024), // MB
+      heapTotal: Math.round(memoryUsage.heapTotal / 1024 / 1024), // MB
+      heapUsedPercent: Math.round((memoryUsage.heapUsed / memoryUsage.heapTotal) * 100),
+      external: Math.round(memoryUsage.external / 1024 / 1024), // MB
+      rss: Math.round(memoryUsage.rss / 1024 / 1024) // MB
+    };
+
+    console.log('[WAHA Controller] Session stats requested:', {
+      totalSessions: activeSessions.length,
+      memory: memoryStats
+    });
+
+    res.json({
+      success: true,
+      data: {
+        sessions: {
+          total: activeSessions.length,
+          details: activeSessions.map(s => ({
+            userId: s.userId,
+            sessionId: s.sessionId,
+            status: s.status,
+            lastActivity: s.lastActivity,
+            inactiveMinutes: Math.round((Date.now() - s.lastActivity.getTime()) / 1000 / 60)
+          }))
+        },
+        memory: memoryStats,
+        warnings: []
+      }
+    });
+  } catch (error: any) {
+    console.error('[WAHA Controller] Error getting session stats:', error);
+    res.status(500).json({
+      success: false,
+      error: 'Failed to get session statistics: ' + error.message
+    });
+  }
+};
+
+/**
+ * Force cleanup of oldest/inactive sessions (Admin endpoint)
+ */
+export const forceCleanupSessions = async (req: AuthenticatedRequest, res: Response) => {
+  try {
+    const maxSessions = req.body.maxSessions || 3;
+    const sessionManager = WhatsAppSessionManager.getInstance();
+
+    console.log(`[WAHA Controller] Force cleanup requested, keeping ${maxSessions} sessions`);
+
+    const cleanedCount = await sessionManager.forceCleanupOldestSessions(maxSessions);
+
+    const remainingSessions = sessionManager.getSessionCount();
+    const memoryAfter = process.memoryUsage();
+
+    res.json({
+      success: true,
+      message: `Cleaned up ${cleanedCount} sessions`,
+      data: {
+        cleanedSessions: cleanedCount,
+        remainingSessions,
+        memoryAfter: {
+          heapUsed: Math.round(memoryAfter.heapUsed / 1024 / 1024), // MB
+          heapTotal: Math.round(memoryAfter.heapTotal / 1024 / 1024), // MB
+          heapUsedPercent: Math.round((memoryAfter.heapUsed / memoryAfter.heapTotal) * 100)
+        }
+      }
+    });
+  } catch (error: any) {
+    console.error('[WAHA Controller] Error forcing session cleanup:', error);
+    res.status(500).json({
+      success: false,
+      error: 'Failed to force cleanup sessions: ' + error.message
+    });
+  }
+};
 
 /**
  * Force switch all sessions to NOWEB engine to fix Puppeteer/Chrome issues
@@ -2305,15 +2305,9 @@
       });
     }
     
-    // Use the existing recreateSessionWithEngine method to force NOWEB
-    console.log('[WAHA Controller] 🔄 Recreating session with NOWEB engine using public method...');
+    // Force delete and recreate with NOWEB
+    console.log('[WAHA Controller] 🗑️ Deleting existing session to force NOWEB engine...');
     
-<<<<<<< HEAD
-    // Set environment variable temporarily to force NOWEB engine
-    const originalEngine = process.env.WAHA_ENGINE;
-    process.env.WAHA_ENGINE = 'NOWEB';
-    
-=======
     // Use the existing recreateSessionWithEngine method to force NOWEB
     console.log('[WAHA Controller] 🔄 Recreating session with NOWEB engine using public method...');
     
@@ -2321,7 +2315,6 @@
     const originalEngine = process.env.WAHA_ENGINE;
     process.env.WAHA_ENGINE = 'NOWEB';
     
->>>>>>> efd98179
     try {
       // Clear all caches first using public method
       wahaService.clearAllCaches();
@@ -2329,28 +2322,6 @@
       // Use the public recreateSessionWithEngine method which handles cleanup and recreation
       await wahaService.recreateSessionWithEngine();
       
-<<<<<<< HEAD
-      // Wait for initialization
-      await new Promise(resolve => setTimeout(resolve, 10000));
-      
-      // Check new status
-      const newStatus = await wahaService.getSessionStatus();
-      console.log(`[WAHA Controller] ✅ New session status: ${newStatus.status}, Engine: ${newStatus?.engine?.engine}`);
-      
-      res.json({
-        success: true,
-        message: 'Successfully switched to NOWEB engine',
-        data: {
-          engine: newStatus?.engine?.engine || 'NOWEB',
-          status: newStatus.status,
-          action: 'recreated_with_noweb',
-          previousEngine: currentStatus?.engine?.engine || 'unknown',
-          note: 'NOWEB engine is lightweight and does not use Puppeteer/Chrome'
-        }
-      });
-      
-=======
->>>>>>> efd98179
     } finally {
       // Restore original engine setting
       if (originalEngine) {
@@ -2359,8 +2330,6 @@
         delete process.env.WAHA_ENGINE;
       }
     }
-<<<<<<< HEAD
-=======
     
     // Wait for initialization
     await new Promise(resolve => setTimeout(resolve, 10000));
@@ -2380,7 +2349,6 @@
         note: 'NOWEB engine is lightweight and does not use Puppeteer/Chrome'
       }
     });
->>>>>>> efd98179
     
   } catch (error: any) {
     console.error('[WAHA Controller] ❌ Error switching to NOWEB engine:', error);
