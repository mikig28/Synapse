--- conflicted
+++ resolved
@@ -47,57 +47,6 @@
   }
 };
 
-<<<<<<< HEAD
-// Helper function to fetch Reddit Metadata
-const fetchRedditMetadata = async (url: string): Promise<{ title?: string; description?: string; image?: string }> => {
-  const jsonUrl = url.endsWith('/') ? `${url.slice(0, -1)}.json` : `${url}.json`;
-
-  try {
-    console.log(`[fetchRedditMetadata] Attempting to fetch Reddit metadata from JSON API: ${jsonUrl}`);
-    const { data: jsonData } = await axios.get(jsonUrl, {
-      headers: {
-        'User-Agent': 'Mozilla/5.0 (compatible; SynapseBot/1.0; +http://yourdomain.com/bot)', // Be a good bot citizen
-      },
-      timeout: 7000, // Slightly shorter timeout for API
-    });
-
-    let postData;
-    if (Array.isArray(jsonData) && jsonData.length > 0) {
-      if (jsonData[0]?.kind === 'Listing' && jsonData[0]?.data?.children?.length > 0) {
-        postData = jsonData[0].data.children[0]?.data;
-      } else if (jsonData[0]?.data) { 
-        postData = jsonData[0].data;
-      }
-    } else if (typeof jsonData === 'object' && jsonData?.data?.children?.length > 0) { 
-      postData = jsonData.data.children[0]?.data;
-    }
-
-
-    if (postData) {
-      const title = postData.title;
-      const description = postData.selftext || postData.link_flair_text || `A post from r/${postData.subreddit}`;
-      const image = postData.thumbnail !== 'self' && postData.thumbnail !== 'default' && postData.thumbnail ? postData.thumbnail :
-                    postData.preview?.images?.[0]?.source?.url;
-
-      if (title) {
-        console.log(`[fetchRedditMetadata] Successfully fetched metadata from JSON API for ${url}`);
-        return {
-          title: title?.trim(),
-          description: description?.trim(),
-          image: image?.trim(),
-        };
-      }
-    }
-    console.warn(`[fetchRedditMetadata] JSON API did not return expected data for ${url}. Falling back to HTML scrape.`);
-  } catch (jsonApiError: any) {
-    console.warn(`[fetchRedditMetadata] Error fetching or parsing Reddit JSON API (${jsonUrl}): ${jsonApiError.message || jsonApiError}. Falling back to HTML scrape.`);
-  }
-
-  // Fallback to HTML scraping if JSON API fails or doesn't provide data
-  try {
-    console.log(`[fetchRedditMetadata] Attempting to fetch Reddit metadata via HTML scrape for: ${url}`);
-    const { data: htmlResponseData } = await axios.get(url, {
-=======
 // Enhanced Helper function to fetch Reddit Metadata
 const fetchRedditMetadata = async (url: string): Promise<{ title?: string; description?: string; image?: string; video?: string }> => {
   let jsonData: any = null;
@@ -166,7 +115,6 @@
   console.log(`[fetchRedditMetadata] Falling back to HTML scraping for ${originalUrl}`);
   try {
     const { data: htmlResponseData } = await axios.get(originalUrl, { // Use originalUrl for scraping
->>>>>>> 32e335ad
       headers: {
         'User-Agent': 'Mozilla/5.0 (Windows NT 10.0; Win64; x64) AppleWebKit/537.36 (KHTML, like Gecko) Chrome/91.0.4472.124 Safari/537.36',
         'Accept': 'text/html,application/xhtml+xml,application/xml;q=0.9,image/webp,*/*;q=0.8',
@@ -177,29 +125,21 @@
     });
 
     if (typeof htmlResponseData !== 'string') {
-<<<<<<< HEAD
-      // If HTML response is not a string, we can't parse it.
-      console.error(`[fetchRedditMetadata] HTML scrape for ${url} did not return a string.`);
-=======
->>>>>>> 32e335ad
       throw new Error('Fetched HTML content is not a string');
     }
 
     const $ = cheerio.load(htmlResponseData);
     // Try more specific or common selectors for Reddit
-    const title = $('meta[property="og:title"]').attr('content') || $('h1[slot="title"]').text() || $('title').text();
-    const description = $('meta[property="og:description"]').attr('content') || $('div[data-click-id="text"]').text() || $('meta[name="description"]').attr('content');
-    const image = $('meta[property="og:image"]').attr('content') || $('img[alt="Post image"]').attr('src');
-    const video = $('meta[property="og:video"]').attr('content') || $('meta[property="og:video:secure_url"]').attr('content') || $('shreddit-player').attr('src');
+    const title = $('meta[property=\"og:title\"]').attr('content') || $('h1[slot=\"title\"]').text() || $('title').text();
+    const description = $('meta[property=\"og:description\"]').attr('content') || $('div[data-click-id=\"text\"]').text() || $('meta[name=\"description\"]').attr('content');
+    const image = $('meta[property=\"og:image\"]').attr('content') || $('img[alt=\"Post image\"]').attr('src');
+    const video = $('meta[property=\"og:video\"]').attr('content') || $('meta[property=\"og:video:secure_url\"]').attr('content') || $('shreddit-player').attr('src');
 
 
     if (title || description || image) {
-        console.log(`[fetchRedditMetadata] Successfully fetched some metadata via HTML scrape for ${url}`);
+        console.log(`[fetchRedditMetadata] Successfully fetched some metadata via HTML scrape for ${originalUrl}`);
     } else {
-        console.warn(`[fetchRedditMetadata] HTML scrape did not yield any metadata for ${url}`);
-        // Consider throwing an error here if no metadata is found, so the caller knows
-        // or return undefined/empty to let the caller decide how to handle.
-        // For now, it will return potentially empty fields, which processAndCreateBookmark handles.
+        console.warn(`[fetchRedditMetadata] HTML scrape did not yield any metadata for ${originalUrl}`);
     }
     
     return {
@@ -208,17 +148,9 @@
       image: image?.trim(),
       video: video?.trim(),
     };
-<<<<<<< HEAD
-  } catch (error: any) {
-    console.error(`[fetchRedditMetadata] Error fetching or parsing Reddit URL ${url} (HTML scrape):`, error.message || error);
-    throw error; // This error will be caught by processAndCreateBookmark
-=======
   } catch (scrapeError: any) {
     console.error(`[fetchRedditMetadata] HTML scraping also failed for ${originalUrl}: ${scrapeError.message}`);
-    // If both .json and scraping fail, throw to indicate failure to get any metadata.
-    // processAndCreateBookmark will then set its own fallback.
     throw scrapeError;
->>>>>>> 32e335ad
   }
 };
 
@@ -455,7 +387,7 @@
         },
         {
           role: 'user',
-          content: `Please summarize the following content into concise points and highlights:\\n\\n---\\n${truncatedContent}\\n---\\nSummary:\` // Corrected backtick, ensure it's the last char of this line.`
+          content: `Please summarize the following content into concise points and highlights:\\n\\n---\\n${truncatedContent}\\n---\nSummary:\` // Corrected backtick, ensure it's the last char of this line.`
         }
       ],
       temperature: 0.5, 
