/**
 * WAHA WhatsApp Service - HTTP API Wrapper
 * Replaces the complex WhatsAppBaileysService with simple HTTP calls to WAHA microservice
 */

import axios from 'axios';
import { EventEmitter } from 'events';

export interface WAHAMessage {
  id: string;
  body: string;
  from: string;
  fromMe: boolean;
  timestamp: number;
  type: string;
  isGroup: boolean;
  groupName?: string;
  contactName: string;
  chatId: string;
  time: string;
  isMedia: boolean;
}

export interface WAHAChat {
  id: string;
  name: string;
  lastMessage?: string;
  timestamp?: number;
  isGroup: boolean;
  participantCount?: number;
  description?: string;
  // Enhanced WAHA group metadata
  inviteCode?: string;
  picture?: string;
  role?: 'ADMIN' | 'MEMBER' | 'SUPERADMIN';
  settings?: {
    messagesAdminOnly?: boolean;
    infoAdminOnly?: boolean;
  };
}

export interface WAHAStatus {
  status: string;
  isReady: boolean;
  qrAvailable: boolean;
  timestamp: string;
}

export interface WAHASession {
  name: string;
  status: 'STARTING' | 'SCAN_QR_CODE' | 'WORKING' | 'STOPPED' | 'FAILED';
  config?: any;
}

class WAHAService extends EventEmitter {
  private static instance: WAHAService | null = null;
  private httpClient: any;
  private wahaBaseUrl: string;
  private defaultSession: string = 'default';
  private isReady = false;
  private connectionStatus = 'disconnected';
  private statusMonitorInterval: NodeJS.Timeout | null = null;
  private lastQrDataUrl: string | null = null;
  private lastQrGeneratedAt: number | null = null;
  private readonly qrReuseWindowMs = 25000; // reuse same QR for up to ~25s
  private readonly qrRequestCooldownMs = 5000; // avoid hammering WAHA

  private constructor() {
    super();
    
    this.wahaBaseUrl = process.env.WAHA_SERVICE_URL || 'https://synapse-waha.onrender.com';
    
    // Get WAHA API key from environment variables
    const wahaApiKey = process.env.WAHA_API_KEY;
    
    const headers: any = {
      'Content-Type': 'application/json',
    };
    
    // Add API key authentication if provided
    if (wahaApiKey) {
      headers['X-API-Key'] = wahaApiKey;
      console.log('[WAHA Service] ✅ API key authentication configured');
    } else {
      console.warn('[WAHA Service] ⚠️ No WAHA_API_KEY found - API requests may fail with 401');
    }

    this.httpClient = axios.create({
      baseURL: this.wahaBaseUrl,
      timeout: 60000, // Increased to 60 seconds for chat loading operations
      headers,
    });

    // Setup request interceptors for logging
    this.httpClient.interceptors.request.use((config: any) => {
      console.log(`[WAHA API] ${config.method?.toUpperCase()} ${config.url}`);
      return config;
    });

    this.httpClient.interceptors.response.use(
      (response: any) => {
        console.log(`[WAHA API] ✅ ${response.status} ${response.config.url}`);
        return response;
      },
      (error: any) => {
        console.error(`[WAHA API] ❌ ${error.response?.status || 'NETWORK_ERROR'} ${error.config?.url}:`, error.message);
        return Promise.reject(error);
      }
    );

    console.log(`[WAHA Service] Initialized with base URL: ${this.wahaBaseUrl}`);
    
    // Set up event listeners for authentication
    this.on('authenticated', this.handleAuthentication.bind(this));
  }

  /**
   * Handle authentication event - fetch chats automatically with retry logic
   */
  private async handleAuthentication(authData: any): Promise<void> {
    try {
      console.log('[WAHA Service] 🎉 Handling authentication event:', authData);
      
      // Wait for the session to stabilize
      await new Promise(resolve => setTimeout(resolve, 2000));
      
      // Try to fetch chats with retry logic since WAHA might need time to sync
      console.log('[WAHA Service] Fetching chats after authentication...');
      let chats: any[] = [];
      let attempts = 0;
      const maxAttempts = 3;
      
      while (attempts < maxAttempts && chats.length === 0) {
        attempts++;
        try {
          chats = await this.getChats();
          console.log(`[WAHA Service] Attempt ${attempts}: fetched ${chats.length} chats`);
          
          if (chats.length === 0 && attempts < maxAttempts) {
            console.log(`[WAHA Service] No chats found, waiting 3s before retry ${attempts + 1}/${maxAttempts}`);
            await new Promise(resolve => setTimeout(resolve, 3000));
          }
        } catch (error) {
          console.error(`[WAHA Service] Chat fetch attempt ${attempts} failed:`, error);
          if (attempts < maxAttempts) {
            await new Promise(resolve => setTimeout(resolve, 2000));
          }
        }
      }
      
      console.log(`[WAHA Service] ✅ Authentication handling complete: ${chats.length} chats after ${attempts} attempts`);
      
      // Emit chats updated event
      this.emit('chats_updated', {
        groups: chats.filter(chat => chat.isGroup),
        privateChats: chats.filter(chat => !chat.isGroup),
        totalCount: chats.length
      });
      
      // Broadcast via Socket.IO if available
      const io_instance = (global as any).io;
      if (io_instance) {
        console.log('[WAHA Service] Broadcasting chats update via Socket.IO');
        io_instance.emit('whatsapp:chats_updated', {
          groups: chats.filter(chat => chat.isGroup),
          privateChats: chats.filter(chat => !chat.isGroup),
          totalCount: chats.length,
          fetchAttempts: attempts
        });
      }
      
    } catch (error) {
      console.error('[WAHA Service] ❌ Error handling authentication:', error);
    }
  }

  public static getInstance(): WAHAService {
    if (!WAHAService.instance) {
      WAHAService.instance = new WAHAService();
    }
    return WAHAService.instance;
  }

  /**
   * Initialize WAHA service - starts the default session
   */
  async initialize(): Promise<void> {
    try {
      console.log('[WAHA Service] Initializing...');
      
      // Check if WAHA service is running
      await this.healthCheck();
      
      // Start default session (don't fail initialization if this fails)
      try {
        await this.startSession();
        
        // Check session status
        const status = await this.getSessionStatus();
        this.connectionStatus = status.status;
        this.isReady = status.status === 'WORKING';
        
        console.log(`[WAHA Service] ✅ Initialized. Status: ${status.status}`);
      } catch (sessionError) {
        console.warn('[WAHA Service] ⚠️ Failed to start/check session during initialization:', sessionError);
        // Service is healthy but session failed - still usable for QR generation
        this.connectionStatus = 'session_failed';
        this.isReady = true; // Still mark as ready for basic operations
      }
      
      this.emit('ready');
      
      // Start status monitoring after successful initialization
      this.startStatusMonitoring();
      
      // Try to initialize default session immediately
      this.initializeDefaultSession();
      
    } catch (error) {
      console.error('[WAHA Service] ❌ Initialization failed:', error);
      this.connectionStatus = 'failed';
      this.isReady = false;
      this.emit('error', error);
      
      // Don't throw initialization errors - allow fallback to Baileys
      console.log('[WAHA Service] 🔄 Will allow fallback to Baileys service');
    }
  }

  /**
   * Start periodic status monitoring
   */
  public startStatusMonitoring(): void {
    // Clear any existing monitor
    this.stopStatusMonitoring();
    
    console.log('[WAHA Service] Starting periodic status monitoring');
    this.statusMonitorInterval = setInterval(async () => {
      try {
        await this.getStatus(); // This will emit events if status changes
      } catch (error) {
        console.error('[WAHA Service] Error during status monitoring:', error);
      }
    }, 5000); // Check every 5 seconds
  }

  /**
   * Stop periodic status monitoring
   */
  public stopStatusMonitoring(): void {
    if (this.statusMonitorInterval) {
      console.log('[WAHA Service] Stopping periodic status monitoring');
      clearInterval(this.statusMonitorInterval);
      this.statusMonitorInterval = null;
    }
  }

  /**
   * Initialize default session (create if doesn't exist)
   */
  private async initializeDefaultSession(): Promise<void> {
    try {
      console.log('[WAHA Service] Initializing default session...');
      
      // Wait a moment for WAHA service to be fully ready
      await new Promise(resolve => setTimeout(resolve, 2000));
      
      const session = await this.startSession();
      console.log(`[WAHA Service] ✅ Default session initialized with status: ${session.status}`);
    } catch (error) {
      console.error('[WAHA Service] ⚠️ Could not initialize default session (will try again later):', error);
      
      // Retry after 10 seconds
      setTimeout(() => {
        this.initializeDefaultSession();
      }, 10000);
    }
  }

  /**
   * Health check - verify WAHA service is running
   */
  async healthCheck(): Promise<boolean> {
    console.log(`[WAHA Service] 🔍 Starting health check for: ${this.wahaBaseUrl}`);
    
    // Try multiple health check endpoints with longer timeouts for network stability
    const healthEndpoints = ['/api/version', '/api/sessions', '/ping', '/'];
    let lastError = null;
    
    for (const endpoint of healthEndpoints) {
      try {
        console.log(`[WAHA Service] Trying health check: ${this.wahaBaseUrl}${endpoint}`);
        const response = await this.httpClient.get(endpoint, {
          timeout: 20000, // Increased timeout for Render.com network delays
          validateStatus: (status: number) => status < 500, // Accept 4xx as "service is running"
        });
        
        console.log(`[WAHA Service] Response from ${endpoint}: ${response.status} - ${response.statusText}`);
        
        if (response.status < 500) { // Service is running even if endpoint doesn't exist
          console.log(`[WAHA Service] ✅ Health check passed using ${endpoint} (status: ${response.status})`);
          this.isReady = true;
          this.connectionStatus = 'connected';
          return true;
        }
      } catch (error: any) {
        lastError = error;
        const errorMsg = error?.response?.status 
          ? `HTTP ${error.response.status}: ${error.response.statusText}`
          : error.code 
          ? `Network Error: ${error.code}`
          : error.message || 'Unknown error';
        
        console.log(`[WAHA Service] Health check ${endpoint} failed: ${errorMsg}`);
        
        // If we get a 404 or 405, service is running but endpoint doesn't exist
        if (error?.response?.status === 404 || error?.response?.status === 405) {
          console.log(`[WAHA Service] ✅ Service is running (got ${error.response.status} for ${endpoint})`);
          this.isReady = true;
          this.connectionStatus = 'connected';
          return true;
        }
      }
    }
    
    console.error('[WAHA Service] ❌ All health check endpoints failed');
    console.error('[WAHA Service] Last error:', lastError?.message || lastError);
    
    this.isReady = false;
    this.connectionStatus = 'disconnected';
    throw new Error(`WAHA service is not responding: ${lastError?.message || 'All health checks failed'}`);
  }

  /**
   * Start a WhatsApp session
   */
  async startSession(sessionName: string = this.defaultSession): Promise<WAHASession> {
    try {
      console.log(`[WAHA Service] Starting session management for '${sessionName}'`);
      
      // Prepare webhook URL at the top level to avoid scope issues
      const webhookUrl = process.env.BACKEND_URL || 'https://synapse-backend-7lq6.onrender.com';
      const fullWebhookUrl = `${webhookUrl}/api/v1/waha/webhook`;
      console.log(`[WAHA Service] 🔧 FIXED: Using BACKEND webhook URL: ${fullWebhookUrl}`);
      
      // First, try to get existing session and check its status
      let sessionExists = false;
      let sessionData = null;
      
      try {
        const existingSession = await this.httpClient.get(`/api/sessions/${sessionName}`);
        sessionExists = true;
        sessionData = existingSession.data;
        console.log(`[WAHA Service] Session '${sessionName}' exists with status: ${sessionData?.status || 'unknown'}`);
        
        // If session is stopped, we need to start it
        if (sessionData?.status === 'STOPPED') {
          console.log(`[WAHA Service] Session '${sessionName}' is stopped, attempting to start...`);
          await this.httpClient.post(`/api/sessions/${sessionName}/start`);
          console.log(`[WAHA Service] ✅ Session '${sessionName}' started from stopped state`);
          return sessionData;
        } else if (sessionData?.status === 'WORKING' || sessionData?.status === 'SCAN_QR_CODE' || sessionData?.status === 'STARTING') {
          console.log(`[WAHA Service] ✅ Session '${sessionName}' is already active (${sessionData?.status})`);
          return sessionData;
        }
      } catch (getError: any) {
        if (getError.response?.status === 404) {
          console.log(`[WAHA Service] Session '${sessionName}' doesn't exist, will create new one`);
          sessionExists = false;
        } else {
          console.error(`[WAHA Service] Unexpected error checking session:`, getError);
          throw getError;
        }
      }

      // If session doesn't exist, create it
      if (!sessionExists) {
        console.log(`[WAHA Service] Creating new session '${sessionName}'...`);
        const engine = process.env.WAHA_ENGINE?.trim();
        const createPayload: any = { name: sessionName };
        if (engine) {
          createPayload.engine = engine;
          console.log(`[WAHA Service] Using configured WAHA engine: ${engine}`);
        }
        console.log(`[WAHA Service] Making POST request to /api/sessions with payload:`, createPayload);
        
        // Create session (minimal payload; webhooks added after successful start)
        const response = await this.httpClient.post('/api/sessions', createPayload);
        
        console.log(`[WAHA Service] ✅ Session creation response:`, response.status);
        console.log(`[WAHA Service] 📋 Full response data:`, JSON.stringify(response.data, null, 2));
        sessionData = response.data;
        sessionExists = true;
        
        // CRITICAL: Wait for WAHA to initialize the session
        console.log(`[WAHA Service] ⏳ Waiting 3 seconds for WAHA to initialize session...`);
        await new Promise(resolve => setTimeout(resolve, 3000));
        
        // Verify session was actually created by listing all sessions
        try {
          const allSessions = await this.httpClient.get('/api/sessions');
          console.log(`[WAHA Service] 📋 All sessions after creation:`, allSessions.data);
        } catch (listError) {
          console.log(`[WAHA Service] ⚠️ Could not list sessions:`, listError);
        }
      }
      
      // Always try to start the session after creation with retry logic
      if (sessionExists) {
        let startSuccess = false;
        let attempts = 0;
        const maxAttempts = 3;
        
        while (!startSuccess && attempts < maxAttempts) {
          attempts++;
          try {
            console.log(`[WAHA Service] 🚀 Starting session '${sessionName}' (attempt ${attempts}/${maxAttempts}) with POST /api/sessions/${sessionName}/start`);
            
            // First verify session exists before starting
            const sessionCheck = await this.httpClient.get(`/api/sessions/${sessionName}`);
            console.log(`[WAHA Service] ✅ Session exists before start attempt:`, sessionCheck.data);
            
            const startResponse = await this.httpClient.post(`/api/sessions/${sessionName}/start`);
            console.log(`[WAHA Service] ✅ Session '${sessionName}' start response:`, startResponse.status, startResponse.data);
            startSuccess = true;
            
          } catch (startError: any) {
            console.error(`[WAHA Service] ❌ Failed to start session '${sessionName}' (attempt ${attempts}):`, startError.message);
            console.error(`[WAHA Service] Start error details:`, {
              status: startError?.response?.status,
              statusText: startError?.response?.statusText,
              data: startError?.response?.data
            });
            
            if (attempts < maxAttempts) {
              console.log(`[WAHA Service] ⏳ Waiting 2 seconds before retry...`);
              await new Promise(resolve => setTimeout(resolve, 2000));
            }
          }
        }
        
        if (!startSuccess) {
          console.error(`[WAHA Service] ❌ Failed to start session after ${maxAttempts} attempts`);
        } else {
          // After successful start, add webhooks
          try {
            console.log(`[WAHA Service] 🔗 Adding webhooks to session '${sessionName}'...`);
            await this.httpClient.post(`/api/sessions/${sessionName}/config`, {
              webhooks: [
                {
                  url: fullWebhookUrl,
                  events: ['session.status', 'message'],
                  hmac: null,
                  retries: {
                    delaySeconds: 2,
                    attempts: 15
                  }
                }
              ]
            });
            console.log(`[WAHA Service] ✅ Webhooks added successfully`);
          } catch (webhookError) {
            console.error(`[WAHA Service] ⚠️ Failed to add webhooks (non-critical):`, webhookError);
          }
        }
      }
      
      // Ensure we return proper session data
      if (!sessionData || !sessionData.name) {
        console.log(`[WAHA Service] ⚠️ Session data incomplete, fetching fresh status...`);
        try {
          sessionData = await this.getSessionStatus(sessionName);
        } catch (fetchError) {
          console.error(`[WAHA Service] ❌ Could not fetch session status:`, fetchError);
          // Return minimal session data
          sessionData = { name: sessionName, status: 'STARTING' };
        }
      }
      
      return sessionData;
    } catch (error: any) {
      // Handle "already exists" error gracefully
      if (error.response?.status === 422 && error.response?.data?.message?.includes('already exists')) {
        console.log(`[WAHA Service] ✅ Session '${sessionName}' already exists (422 handled)`);
        // Try to get the existing session and start it if needed
        try {
          const existingSession = await this.httpClient.get(`/api/sessions/${sessionName}`);
          const sessionData = existingSession.data;
          
          // If it's stopped, start it
          if (sessionData?.status === 'STOPPED') {
            await this.httpClient.post(`/api/sessions/${sessionName}/start`);
            console.log(`[WAHA Service] ✅ Restarted stopped session '${sessionName}'`);
          }
          
          return sessionData;
        } catch (getError) {
          console.error(`[WAHA Service] ❌ Could not retrieve existing session:`, getError);
        }
      }
      
      console.error(`[WAHA Service] ❌ Failed to start session '${sessionName}':`, error);
      throw error;
    }
  }

  /**
   * Get session status
   */
  async getSessionStatus(sessionName: string = this.defaultSession): Promise<WAHASession> {
    try {
      const response = await this.httpClient.get(`/api/sessions/${sessionName}`);
      return response.data;
    } catch (error: any) {
      // If session doesn't exist (404), return a default status indicating it needs to be created
      if (error.response?.status === 404) {
        console.log(`[WAHA Service] Session '${sessionName}' does not exist, needs to be created`);
        return {
          name: sessionName,
          status: 'STOPPED'
        };
      }
      // Treat transient upstream failures (5xx, network errors) as non-fatal: report STOPPED
      const statusCode = error.response?.status;
      if (!statusCode || statusCode >= 500) {
        console.warn(`[WAHA Service] ⚠️ Transient error getting session '${sessionName}' (status: ${statusCode || 'NETWORK_ERROR'}) → returning STOPPED`);
        return {
          name: sessionName,
          status: 'STOPPED'
        };
      }
      console.error(`[WAHA Service] ❌ Failed to get session status for '${sessionName}':`, error);
      throw error;
    }
  }

  /**
   * Get QR code for session (following WAHA API documentation)
   */
  async getQRCode(sessionName: string = this.defaultSession, force: boolean = false): Promise<string> {
    console.log(`[WAHA Service] Starting QR code generation for session '${sessionName}', force=${force}`);
    
    try {
      // Throttle QR requests to avoid device-link rate limits
      const now = Date.now();
      if (!force && this.lastQrGeneratedAt && now - this.lastQrGeneratedAt < this.qrRequestCooldownMs) {
        console.log('[WAHA Service] ⏳ Throttling QR requests; returning recent QR');
        if (this.lastQrDataUrl) return this.lastQrDataUrl;
      }

      // Reuse a fresh QR within a short window to avoid regenerating constantly
      if (!force && this.lastQrGeneratedAt && now - this.lastQrGeneratedAt < this.qrReuseWindowMs && this.lastQrDataUrl) {
        console.log('[WAHA Service] 🔁 Reusing cached QR within reuse window');
        return this.lastQrDataUrl;
      }

      // Ensure session exists and is in a proper state for QR
      console.log(`[WAHA Service] Ensuring session '${sessionName}' exists and is configured...`);
      let current = await this.getSessionStatus(sessionName);
      if (current.status === 'STOPPED' || current.status === 'FAILED') {
        await this.startSession(sessionName);
        current = await this.getSessionStatus(sessionName);
      }
      
      // Wait for session to reach SCAN_QR_CODE state with longer timeout
      console.log(`[WAHA Service] Waiting for session '${sessionName}' to reach QR ready state...`);
      await this.waitForSessionState(sessionName, ['SCAN_QR_CODE'], 30000); // 30 seconds for stability
      
      // Get QR code using WAHA's proper endpoint: GET /api/{session}/auth/qr (per official docs)
      console.log(`[WAHA Service] Requesting QR code from GET /api/${sessionName}/auth/qr`);
      const response = await this.httpClient.get(`/api/${sessionName}/auth/qr`, {
        responseType: 'arraybuffer',
        timeout: 15000, // 15 second timeout for QR generation
        validateStatus: (status: number) => status === 200 // Only accept 200 status
      });
      
      console.log(`[WAHA Service] QR code response received, status: ${response.status}`);
      
      if (response.data && response.data.byteLength > 0) {
        const base64 = Buffer.from(response.data).toString('base64');
        console.log(`[WAHA Service] ✅ QR code converted to base64, length: ${base64.length}`);
        const dataUrl = `data:image/png;base64,${base64}`;
        this.lastQrDataUrl = dataUrl;
        this.lastQrGeneratedAt = Date.now();
        return dataUrl;
      } else {
        throw new Error('Empty QR code response from WAHA service');
      }
    } catch (error: any) {
      console.error(`[WAHA Service] ❌ Failed to get QR code for '${sessionName}':`, error);
      console.error(`[WAHA Service] Error details:`, {
        status: error?.response?.status,
        statusText: error?.response?.statusText,
        data: error?.response?.data?.toString?.() || error?.response?.data
      });
      
      // Handle specific error cases
      if (error?.response?.status === 422) {
        throw new Error('Session is not ready for QR code generation. Please restart the session.');
      } else if (error?.response?.status === 404) {
        throw new Error('QR code endpoint not found. Please check WAHA service configuration.');
      } else if (error?.response?.status === 502) {
        throw new Error('WAHA service is not responding. Please check service availability.');
      }
      
      const errorMessage = error instanceof Error ? error.message : String(error);
      throw new Error(`Failed to get QR code: ${errorMessage}`);
    }
  }

  /**
   * Send text message
   */
  async sendMessage(chatId: string, text: string, sessionName: string = this.defaultSession): Promise<any> {
    try {
      console.log(`[WAHA Service] Sending message to ${chatId} in session '${sessionName}'...`);
      
      // WAHA API structure: POST /api/{session}/sendText
      const response = await this.httpClient.post(`/api/${sessionName}/sendText`, {
        chatId,
        text
      });
      
      console.log(`[WAHA Service] ✅ Message sent to ${chatId}`);
      return response.data;
    } catch (error: any) {
      console.error(`[WAHA Service] ❌ Failed to send message to ${chatId}:`, error.response?.status, error.response?.data);
      throw error;
    }
  }

  /**
   * Send media message
   */
  async sendMedia(chatId: string, mediaUrl: string, caption?: string, sessionName: string = this.defaultSession): Promise<any> {
    try {
      console.log(`[WAHA Service] Sending media to ${chatId} in session '${sessionName}'...`);
      
      // WAHA API structure: POST /api/{session}/sendFile
      const response = await this.httpClient.post(`/api/${sessionName}/sendFile`, {
        chatId,
        file: {
          url: mediaUrl
        },
        caption
      });
      
      console.log(`[WAHA Service] ✅ Media sent to ${chatId}`);
      return response.data;
    } catch (error: any) {
      console.error(`[WAHA Service] ❌ Failed to send media to ${chatId}:`, error.response?.status, error.response?.data);
      throw error;
    }
  }

  /**
   * Get chats with WAHA-compliant pagination and filtering
   */
  async getChats(
    sessionName: string = this.defaultSession,
    options: {
      limit?: number;
      offset?: number;
      sortBy?: 'messageTimestamp' | 'id' | 'name';
      sortOrder?: 'desc' | 'asc';
      exclude?: string[];
    } = {}
  ): Promise<WAHAChat[]> {
    try {
      console.log(`[WAHA Service] Getting chats for session '${sessionName}'...`);
      
      // Check session status first
      const sessionStatus = await this.getSessionStatus(sessionName);
      console.log(`[WAHA Service] Session '${sessionName}' status: ${sessionStatus.status}`);
      
      if (sessionStatus.status !== 'WORKING') {
        console.log(`[WAHA Service] Session not in WORKING status (${sessionStatus.status}), returning empty chats`);
        return [];
      }
      
      const normalizeChats = (raw: any): any[] => {
        if (Array.isArray(raw)) return raw;
        if (Array.isArray(raw?.chats)) return raw.chats;
        if (Array.isArray(raw?.data)) return raw.data;
        return [];
      };

      const mapChats = (items: any[]): WAHAChat[] => {
        return (items || []).map((chat: any) => ({
          id: chat.id,
          name: chat.name || chat.subject || chat.title || chat.id,
          // Robust group detection: WAHA may omit isGroup. Treat *@g.us as group.
          isGroup: Boolean(chat.isGroup) || (typeof chat.id === 'string' && chat.id.includes('@g.us')),
          lastMessage: chat.lastMessage?.body,
          timestamp: chat.lastMessage?.timestamp,
          participantCount: chat.participantCount
        }));
      };

      const tryOverview = async (): Promise<WAHAChat[] | null> => {
        try {
<<<<<<< HEAD
          const res = await this.httpClient.get(`/api/${sessionName}/chats/overview`, { timeout: 10000 });
          const items = normalizeChats(res.data);
          console.log(`[WAHA Service] Overview endpoint successful; got ${items.length} items`);
          if (items.length > 0) {
            return mapChats(items);
          } else {
            console.log('[WAHA Service] Overview endpoint returned empty result, will try direct /chats');
            return null;
          }
        } catch (e: any) {
          const errorMsg = e?.response?.status === 404 ? 'Overview endpoint not available (404)' : `${e?.message || e}`;
          console.log(`[WAHA Service] Overview endpoint failed: ${errorMsg}`);
=======
          console.log(`[WAHA Service] Trying chats overview with 45s timeout...`);
          const res = await this.httpClient.get(`/api/${sessionName}/chats/overview`, { timeout: 45000 });
          const items = normalizeChats(res.data);
          console.log(`[WAHA Service] ✅ Chats overview successful; got ${items.length} items`);
          return mapChats(items);
        } catch (e: any) {
          const errorMsg = e?.message || e;
          console.log(`[WAHA Service] ❌ Chats overview failed: ${errorMsg}`);
          if (errorMsg.includes('timeout')) {
            console.log(`[WAHA Service] Overview endpoint timed out after 45s, will try direct /chats`);
          }
>>>>>>> 8d3992fc
          return null;
        }
      };

      const tryChats = async (timeoutMs: number): Promise<WAHAChat[] | null> => {
        try {
<<<<<<< HEAD
          // Build WAHA-compliant query parameters
          const params = new URLSearchParams();
          if (options.limit) params.append('limit', options.limit.toString());
          if (options.offset) params.append('offset', options.offset.toString());
          if (options.sortBy) params.append('sortBy', options.sortBy);
          if (options.sortOrder) params.append('sortOrder', options.sortOrder);
          if (options.exclude?.length) params.append('exclude', options.exclude.join(','));

          const queryString = params.toString();
          const endpoint = `/api/${sessionName}/chats${queryString ? `?${queryString}` : ''}`;
          
          console.log(`[WAHA Service] Using WAHA-compliant endpoint: ${endpoint}`);
          const res = await this.httpClient.get(endpoint, { timeout: timeoutMs });
          const items = normalizeChats(res.data);
          console.log(`[WAHA Service] Using /chats endpoint; got ${items.length} items (timeout: ${timeoutMs}ms)`);
          return mapChats(items);
        } catch (e: any) {
          console.log(`[WAHA Service] /chats failed (${timeoutMs}ms): ${e?.message || e}`);
=======
          console.log(`[WAHA Service] Trying direct /chats endpoint with ${timeoutMs/1000}s timeout...`);
          const res = await this.httpClient.get(`/api/${sessionName}/chats`, { timeout: timeoutMs });
          const items = normalizeChats(res.data);
          console.log(`[WAHA Service] ✅ Direct /chats successful; got ${items.length} items`);
          return mapChats(items);
        } catch (e: any) {
          const errorMsg = e?.message || e;
          console.log(`[WAHA Service] ❌ /chats failed (${timeoutMs/1000}s): ${errorMsg}`);
          if (errorMsg.includes('timeout')) {
            console.log(`[WAHA Service] Direct chats endpoint timed out after ${timeoutMs/1000}s`);
          }
>>>>>>> 8d3992fc
          return null;
        }
      };

<<<<<<< HEAD
      // Optimized attempt sequence: overview → chats(12s) → chats(8s) with exponential backoff
=======
      // Attempt sequence: overview(45s) → chats(30s) → refresh → chats(20s)
      console.log(`[WAHA Service] Starting chat loading sequence for session '${sessionName}'...`);
>>>>>>> 8d3992fc
      let chats: WAHAChat[] | null = await tryOverview();
      
      if (!chats || chats.length === 0) {
<<<<<<< HEAD
        console.log('[WAHA Service] Overview endpoint returned empty, trying direct /chats with 12s timeout...');
        chats = await tryChats(12000);
=======
        console.log(`[WAHA Service] Overview failed or empty, trying direct /chats...`);
        chats = await tryChats(30000);
>>>>>>> 8d3992fc
      }
      
      if (!chats || chats.length === 0) {
<<<<<<< HEAD
        console.log('[WAHA Service] First /chats attempt failed, retrying with shorter 8s timeout...');
        await new Promise(resolve => setTimeout(resolve, 1000)); // Brief delay before retry
        chats = await tryChats(8000);
=======
        console.log(`[WAHA Service] Direct /chats failed or empty, requesting refresh...`);
        try {
          await this.httpClient.post(`/api/${sessionName}/chats/refresh`, {}, { timeout: 10000 });
          console.log('[WAHA Service] ✅ Chats refresh requested successfully');
          // Wait a moment for refresh to process
          await new Promise(resolve => setTimeout(resolve, 2000));
        } catch (refreshError: any) {
          console.log(`[WAHA Service] ❌ Chats refresh failed: ${refreshError?.message || refreshError}`);
        }
        console.log(`[WAHA Service] Trying /chats again after refresh...`);
        chats = await tryChats(20000);
>>>>>>> 8d3992fc
      }

      if (!chats || chats.length === 0) {
        console.warn('[WAHA Service] ⚠️ No chats retrieved from any endpoint');
        console.warn('[WAHA Service] This could indicate: 1) Session not fully ready, 2) No chats exist, 3) Service issues');
        return [];
      }

      // Validate that we have meaningful chat data
      const validChats = chats.filter(chat => chat.id && chat.name);
      if (validChats.length !== chats.length) {
        console.warn(`[WAHA Service] Filtered out ${chats.length - validChats.length} invalid chats`);
      }

      // Enforce a hard cap to reduce memory usage when WAHA returns huge lists
      const limit = Math.max(1, parseInt(process.env.WAHA_CHATS_LIMIT || '300', 10));
      if (validChats.length > limit) {
        console.log(`[WAHA Service] Capping chats from ${validChats.length} to ${limit} (WAHA_CHATS_LIMIT)`);
        return validChats.slice(0, limit);
      }

      console.log(`[WAHA Service] ✅ Successfully retrieved ${validChats.length} valid chats`);
      return validChats;
    } catch (error: any) {
      console.error(`[WAHA Service] ❌ Failed to get chats for '${sessionName}':`, error.response?.status, error.response?.data);
      
      // Handle specific 422 error for session not ready
      if (error.response?.status === 422) {
        console.log(`[WAHA Service] Session not ready (422), returning empty chats`);
        return [];
      }
      
      // Return empty array instead of throwing to prevent 500 errors
      return [];
    }
  }

  /**
   * Get groups using WAHA groups endpoint (compliant), fallback to filtering chats
   */
  async getGroups(
    sessionName: string = this.defaultSession,
    options: {
      limit?: number;
      offset?: number;
      sortBy?: 'id' | 'subject';
      sortOrder?: 'desc' | 'asc';
      exclude?: string[];
    } = {}
  ): Promise<WAHAChat[]> {
    try {
      // Ensure session is working
      const sessionStatus = await this.getSessionStatus(sessionName);
      if (sessionStatus.status !== 'WORKING') {
        return [];
      }
      try {
        // Build WAHA-compliant query parameters for groups
        const params = new URLSearchParams();
        if (options.limit) params.append('limit', options.limit.toString());
        if (options.offset) params.append('offset', options.offset.toString());
        if (options.sortBy) params.append('sortBy', options.sortBy);
        if (options.sortOrder) params.append('sortOrder', options.sortOrder);
        if (options.exclude?.length) params.append('exclude', options.exclude.join(','));

        const queryString = params.toString();
        const endpoint = `/api/${sessionName}/groups${queryString ? `?${queryString}` : ''}`;
        
        console.log(`[WAHA Service] Using WAHA-compliant groups endpoint: ${endpoint}`);
        const res = await this.httpClient.get(endpoint);
        console.log(`[WAHA Service] Received ${res.data.length} groups`);
        return res.data.map((g: any) => ({
          id: g.id || g.chatId || g.groupId,
          name: g.name || g.subject || g.title || g.id,
          description: g.description,
          isGroup: true,
          lastMessage: g.lastMessage?.body,
          timestamp: g.lastMessage?.timestamp,
          participantCount: g.participants?.length || g.participantCount || 0,
          // Enhanced WAHA group metadata
          inviteCode: g.invite || g.inviteCode,
          picture: g.picture,
          role: g.role, // 'ADMIN', 'MEMBER', etc.
          settings: {
            messagesAdminOnly: g.settings?.messagesAdminOnly,
            infoAdminOnly: g.settings?.infoAdminOnly
          }
        }));
      } catch (e: any) {
        if (e.response?.status === 404) {
          console.log(`[WAHA Service] /groups endpoint not available, falling back to chats filter`);
        } else {
          console.warn(`[WAHA Service] Groups endpoint error, falling back to chats filter`, e.message);
        }
        const chats = await this.getChats(sessionName);
        return chats.filter(c => c.isGroup || (typeof c.id === 'string' && c.id.includes('@g.us')));
      }
    } catch (err) {
      console.error('[WAHA Service] Failed to get groups:', err);
      return [];
    }
  }

  /**
   * Request WAHA to refresh groups (WAHA-compliant implementation)
   */
  async refreshGroups(sessionName: string = this.defaultSession): Promise<{ success: boolean; message?: string }> {
    try {
      console.log(`[WAHA Service] Refreshing groups for session '${sessionName}'`);
      
      // Try WAHA-compliant refresh endpoint first
      try {
        const response = await this.httpClient.post(`/api/${sessionName}/groups/refresh`);
        console.log(`[WAHA Service] ✅ Groups refreshed successfully`);
        return { success: true, message: 'Groups refreshed successfully' };
      } catch (refreshError: any) {
        // If refresh endpoint doesn't exist (404), that's expected for some engines
        if (refreshError.response?.status === 404) {
          console.log(`[WAHA Service] Groups refresh endpoint not available - groups auto-refresh by WAHA`);
          return { success: true, message: 'Groups are automatically refreshed by WAHA service' };
        } else {
          console.warn(`[WAHA Service] Groups refresh failed:`, refreshError.message);
          throw refreshError;
        }
      }
    } catch (error: any) {
      console.error(`[WAHA Service] ❌ Failed to refresh groups:`, error);
      return { success: false, message: error.message || 'Failed to refresh groups' };
    }
  }

  /**
   * Get group participants (WAHA-compliant)
   */
  async getGroupParticipants(groupId: string, sessionName: string = this.defaultSession): Promise<any[]> {
    try {
      console.log(`[WAHA Service] Getting participants for group '${groupId}'`);
      const response = await this.httpClient.get(`/api/${sessionName}/groups/${encodeURIComponent(groupId)}/participants`);
      return response.data || [];
    } catch (error: any) {
      console.error(`[WAHA Service] ❌ Failed to get group participants:`, error);
      return [];
    }
  }

  /**
   * Get specific group details (WAHA-compliant)
   */
  async getGroupDetails(groupId: string, sessionName: string = this.defaultSession): Promise<any> {
    try {
      console.log(`[WAHA Service] Getting details for group '${groupId}'`);
      const response = await this.httpClient.get(`/api/${sessionName}/groups/${encodeURIComponent(groupId)}`);
      return response.data;
    } catch (error: any) {
      console.error(`[WAHA Service] ❌ Failed to get group details:`, error);
      return null;
    }
  }

  /**
   * Get messages from chat
   */
  async getMessages(chatId: string, limit: number = 50, sessionName: string = this.defaultSession): Promise<WAHAMessage[]> {
    try {
      console.log(`[WAHA Service] Getting messages for chat '${chatId}' in session '${sessionName}'...`);
      
      // Check session status first
      const sessionStatus = await this.getSessionStatus(sessionName);
      console.log(`[WAHA Service] Session '${sessionName}' status: ${sessionStatus.status}`);
      
      if (sessionStatus.status !== 'WORKING') {
        console.log(`[WAHA Service] Session not in WORKING status (${sessionStatus.status}), returning empty messages`);
        return [];
      }
      
      // WAHA API endpoint structure: /api/{session}/chats/{chatId}/messages
      const response = await this.httpClient.get(`/api/${sessionName}/chats/${encodeURIComponent(chatId)}/messages`, {
        params: { limit },
        timeout: 20000
      });
      
      console.log(`[WAHA Service] Received ${response.data.length} messages`);
      
      return response.data.map((msg: any) => ({
        id: msg.id,
        body: msg.body || '',
        from: msg.from,
        fromMe: msg.fromMe || false,
        timestamp: msg.timestamp,
        type: msg.type || 'text',
        isGroup: msg.chatId?.includes('@g.us') || false,
        contactName: msg.notifyName || msg.from,
        chatId: msg.chatId,
        time: new Date(msg.timestamp * 1000).toLocaleTimeString(),
        isMedia: msg.type !== 'text'
      }));
    } catch (error: any) {
      console.error(`[WAHA Service] ❌ Failed to get messages for ${chatId}:`, error.response?.status, error.response?.data);
      
      // Handle specific 422 error for session not ready
      if (error.response?.status === 422) {
        console.log(`[WAHA Service] Session not ready (422), returning empty messages`);
        return [];
      }
      
      // Return empty array instead of throwing to prevent 500 errors
      return [];
    }
  }

  /**
   * Get recent messages from all chats
   */
  async getRecentMessages(limit: number = 50, sessionName: string = this.defaultSession): Promise<WAHAMessage[]> {
    try {
      console.log(`[WAHA Service] Getting recent messages from all chats in session '${sessionName}'...`);
      
      // Check session status first
      const sessionStatus = await this.getSessionStatus(sessionName);
      console.log(`[WAHA Service] Session '${sessionName}' status: ${sessionStatus.status}`);
      
      if (sessionStatus.status !== 'WORKING') {
        console.log(`[WAHA Service] Session not in WORKING status (${sessionStatus.status}), returning empty messages`);
        return [];
      }
      
      // Get all chats first
      const chats = await this.getChats(sessionName);
      
      if (!chats || chats.length === 0) {
        console.log(`[WAHA Service] No chats found, returning empty messages`);
        return [];
      }
      
      // Get messages from each chat (limit per chat to avoid overwhelming)
      const messagesPerChat = Math.max(1, Math.floor(limit / Math.min(chats.length, 10)));
      const allMessages: WAHAMessage[] = [];
      
      // Process first 10 chats with most recent activity
      const sortedChats = chats
        .filter(chat => chat.timestamp) // Only chats with recent activity
        .sort((a, b) => (b.timestamp || 0) - (a.timestamp || 0))
        .slice(0, 10);
      
      console.log(`[WAHA Service] Getting messages from ${sortedChats.length} most active chats (${messagesPerChat} messages per chat)`);
      
      for (const chat of sortedChats) {
        try {
          const chatMessages = await this.getMessages(chat.id, messagesPerChat, sessionName);
          allMessages.push(...chatMessages);
          
          // Stop if we've reached the limit
          if (allMessages.length >= limit) {
            break;
          }
        } catch (chatError) {
          console.warn(`[WAHA Service] Failed to get messages from chat ${chat.id}:`, chatError);
          // Continue with other chats
        }
      }
      
      // Sort by timestamp descending and limit results
      const sortedMessages = allMessages
        .sort((a, b) => b.timestamp - a.timestamp)
        .slice(0, limit);
      
      console.log(`[WAHA Service] Collected ${sortedMessages.length} recent messages from ${sortedChats.length} chats`);
      return sortedMessages;
      
    } catch (error: any) {
      console.error(`[WAHA Service] ❌ Failed to get recent messages:`, error.response?.status, error.response?.data);
      return [];
    }
  }

  /**
   * Stop session
   */
  async stopSession(sessionName: string = this.defaultSession): Promise<void> {
    try {
      await this.httpClient.delete(`/api/sessions/${sessionName}`);
      console.log(`[WAHA Service] ✅ Session '${sessionName}' stopped`);
      this.connectionStatus = 'disconnected';
      this.isReady = false;
      // Invalidate cached QR on stop
      this.lastQrDataUrl = null;
      this.lastQrGeneratedAt = null;
    } catch (error: any) {
      // Don't throw error if session doesn't exist (404)
      if (error?.response?.status === 404) {
        console.log(`[WAHA Service] Session '${sessionName}' was already deleted`);
        this.connectionStatus = 'disconnected';
        this.isReady = false;
        this.lastQrDataUrl = null;
        this.lastQrGeneratedAt = null;
        return;
      }
      console.error(`[WAHA Service] ❌ Failed to stop session '${sessionName}':`, error);
      throw error;
    }
  }

  /**
   * Restart session by stopping and starting it
   */
  async restartSession(sessionName: string = this.defaultSession): Promise<WAHASession> {
    try {
      console.log(`[WAHA Service] Restarting session '${sessionName}'...`);
      
      // Stop existing session (ignore errors if it doesn't exist)
      try {
        await this.stopSession(sessionName);
        console.log(`[WAHA Service] Session '${sessionName}' stopped for restart`);
      } catch (stopError) {
        console.log(`[WAHA Service] Stop failed during restart (session may not exist):`, stopError);
      }
      
      // Wait a moment for cleanup
      await new Promise(resolve => setTimeout(resolve, 2000));
      
      // Start new session
      const newSession = await this.startSession(sessionName);
      console.log(`[WAHA Service] ✅ Session '${sessionName}' restarted with status: ${newSession.status}`);
      // Invalidate cached QR on restart
      this.lastQrDataUrl = null;
      this.lastQrGeneratedAt = null;
      
      return newSession;
    } catch (error) {
      console.error(`[WAHA Service] ❌ Failed to restart session '${sessionName}':`, error);
      throw error;
    }
  }

  /**
   * Get service status (compatible with old interface)
   */
  async getStatus(): Promise<WAHAStatus> {
    try {
      // Get real-time session status from WAHA
      let sessionStatus = await this.getSessionStatus();
      const previousConnectionStatus = this.connectionStatus;
      const previousIsReady = this.isReady;
      
      // If session doesn't exist (STOPPED status from our 404 handler), try to create it
      if (sessionStatus.status === 'STOPPED' && sessionStatus.name === this.defaultSession) {
        console.log('[WAHA Service] 🚀 Session is STOPPED (404), FORCE creating session now...');
        try {
          const createdSession = await this.startSession();
          sessionStatus = createdSession;
          console.log(`[WAHA Service] ✅ FORCE session created/started with status: ${sessionStatus.status}`);
        } catch (createError: any) {
          console.error('[WAHA Service] ❌ FORCE session creation failed:', createError);
          console.error('[WAHA Service] Create error details:', {
            status: createError?.response?.status,
            statusText: createError?.response?.statusText,
            data: createError?.response?.data,
            message: createError?.message
          });
          // Continue with STOPPED status
        }
      }
      
      this.connectionStatus = sessionStatus.status;
      this.isReady = sessionStatus.status === 'WORKING';
      
      // Detect authentication state change
      if (!previousIsReady && this.isReady && sessionStatus.status === 'WORKING') {
        console.log('[WAHA Service] 🎉 Authentication detected! Session transitioned to WORKING');
        this.emit('authenticated', {
          method: 'qr',
          sessionStatus: sessionStatus.status,
          timestamp: new Date().toISOString()
        });
        
        // Also emit general status change
        this.emit('status_change', {
          status: sessionStatus.status,
          authenticated: true,
          connected: true,
          isReady: true,
          timestamp: new Date().toISOString()
        });
      }
      
      return {
        status: sessionStatus.status,
        isReady: sessionStatus.status === 'WORKING',
        qrAvailable: sessionStatus.status === 'SCAN_QR_CODE',
        timestamp: new Date().toISOString()
      };
    } catch (error) {
      console.error('[WAHA Service] Error getting status:', error);
      return {
        status: 'FAILED',
        isReady: false,
        qrAvailable: false,
        timestamp: new Date().toISOString()
      };
    }
  }

  /**
   * Webhook handler for WAHA events (following WAHA documentation event structure)
   */
  handleWebhook(payload: any): void {
    try {
      console.log('[WAHA Service] Webhook received:', payload);
      
      // WAHA event structure: { id, timestamp, event, session, payload }
      const eventType = payload.event;
      const sessionName = payload.session;
      const eventData = payload.payload;
      const eventId = payload.id;
      const eventTimestamp = payload.timestamp;
      
      console.log(`[WAHA Service] Processing event '${eventType}' for session '${sessionName}'`);
      
      switch (eventType) {
        case 'message':
          this.emit('message', eventData);
          // Process image messages for group monitoring
          this.processImageForGroupMonitoring(eventData);
          break;
          
        case 'session.status':
          const previousIsReady = this.isReady;
          const newStatus = eventData.status;
          
          this.connectionStatus = newStatus;
          this.isReady = newStatus === 'WORKING';
          
          console.log('[WAHA Service] Session status change:', {
            eventId,
            sessionName,
            previousIsReady,
            newStatus,
            isNowReady: this.isReady,
            timestamp: eventTimestamp
          });
          
          // Emit authentication event if we just became authenticated
          if (!previousIsReady && this.isReady && newStatus === 'WORKING') {
            console.log('[WAHA Service] 🎉 Authentication detected via webhook! Session is now WORKING');
            this.emit('authenticated', {
              method: 'qr',
              sessionStatus: newStatus,
              sessionName: sessionName,
              eventId: eventId,
              timestamp: new Date().toISOString()
            });
            
            // Broadcast to Socket.IO if available
            const io_instance = (global as any).io;
            if (io_instance) {
              console.log('[WAHA Service] Broadcasting authentication via Socket.IO');
              io_instance.emit('whatsapp:status', {
                connected: true,
                authenticated: true,
                isReady: true,
                authMethod: 'qr',
                serviceType: 'waha',
                sessionName: sessionName,
                timestamp: new Date().toISOString()
              });
            }
          }
          
          this.emit('status_change', {
            ...eventData,
            authenticated: this.isReady,
            connected: this.isReady,
            sessionName: sessionName,
            eventId: eventId,
            timestamp: new Date().toISOString()
          });
          break;
          
        default:
          console.log(`[WAHA Service] Unknown webhook event: ${eventType}`, payload);
      }
    } catch (error) {
      console.error('[WAHA Service] ❌ Webhook handling error:', error);
    }
  }

  /**
   * Process image messages for group monitoring
   */
  private async processImageForGroupMonitoring(messageData: any): Promise<void> {
    try {
      // Check if message is an image and from a group
      if (!messageData.isMedia || 
          messageData.type !== 'image' || 
          !messageData.isGroup ||
          !messageData.mediaUrl) {
        return;
      }

      console.log('[WAHA Service] Processing image for group monitoring:', {
        messageId: messageData.id,
        groupId: messageData.chatId,
        groupName: messageData.groupName,
        from: messageData.from,
        mediaUrl: messageData.mediaUrl
      });

      // Send to group monitor webhook (fire and forget)
      const axios = require('axios');
      const baseUrl = process.env.FRONTEND_URL || 'https://synapse-backend-7lq6.onrender.com';
      
      axios.post(`${baseUrl}/api/v1/group-monitor/webhook/whatsapp-message`, {
        messageId: messageData.id,
        groupId: messageData.chatId,
        senderId: messageData.from,
        senderName: messageData.contactName || messageData.from,
        imageUrl: messageData.mediaUrl,
        caption: messageData.body
      }, {
        timeout: 5000
      }).catch((error: any) => {
        console.error('[WAHA Service] ❌ Failed to send image to group monitor:', error.message);
      });

    } catch (error) {
      console.error('[WAHA Service] ❌ Error processing image for group monitoring:', error);
    }
  }

  /**
   * Request phone authentication code (using WAHA API - may not be available in all engines)
   */
  async requestPhoneCode(phoneNumber: string, sessionName: string = this.defaultSession): Promise<{ success: boolean; code?: string; error?: string }> {
    try {
      console.log(`[WAHA Service] Requesting phone verification code for: ${phoneNumber}`);
      
      // Ensure session is created first
      await this.startSession(sessionName);
      
      // Use WAHA's phone authentication endpoint (may not be supported by all engines)
      const response = await this.httpClient.post(`/api/${sessionName}/auth/request-code`, {
        phoneNumber: phoneNumber.replace(/\D/g, '') // Remove non-digits
      });
      
      // Some WAHA engines return the pairing code to be entered on the phone.
      // Try to extract it from multiple possible shapes to be robust across versions.
      const data: any = response?.data || {};
      const possibleCode = data.code || data.pairingCode || data.pair_code || data?.data?.code || data?.payload?.code || undefined;
      
      if (data.success || response.status === 200) {
        console.log(`[WAHA Service] ✅ Phone verification code requested successfully${possibleCode ? ` (code: ${possibleCode})` : ''}`);
        return { success: true, code: possibleCode };
      } else {
        console.error(`[WAHA Service] ❌ Phone code request failed:`, data);
        return { success: false, error: data.message || 'Failed to request phone code' };
      }
      
    } catch (error: any) {
      console.error(`[WAHA Service] ❌ Error requesting phone code:`, error);
      
      // Check if it's a known error that means phone auth is not supported
      if (error.response?.status === 404 || error.response?.status === 501 || error.response?.status === 405) {
        return { 
          success: false, 
          error: 'Phone number authentication is not available with the current WAHA engine. Please use QR code authentication instead.' 
        };
      }
      
      return { success: false, error: error.message || 'Failed to request phone code' };
    }
  }
  
  /**
   * Verify phone authentication code (using WAHA API - may not be available in all engines)
   */
  async verifyPhoneCode(phoneNumber: string, code: string, sessionName: string = this.defaultSession): Promise<{ success: boolean; error?: string }> {
    try {
      console.log(`[WAHA Service] Verifying phone code for: ${phoneNumber}`);
      
      // Use WAHA's phone verification endpoint (may not be supported by all engines)
      const response = await this.httpClient.post(`/api/${sessionName}/auth/authorize-code`, {
        phoneNumber: phoneNumber.replace(/\D/g, ''),
        code: code
      });
      
      if (response.data.success || response.status === 200) {
        console.log(`[WAHA Service] ✅ Phone verification successful`);
        this.connectionStatus = 'WORKING';
        this.isReady = true;
        this.emit('authenticated', { 
          method: 'phone', 
          phoneNumber,
          sessionName,
          timestamp: new Date().toISOString()
        });
        return { success: true };
      } else {
        console.error(`[WAHA Service] ❌ Phone verification failed:`, response.data);
        return { success: false, error: response.data.message || 'Invalid verification code' };
      }
      
    } catch (error: any) {
      console.error(`[WAHA Service] ❌ Error verifying phone code:`, error);
      
      // Check if it's a known error that means phone auth is not supported
      if (error.response?.status === 404 || error.response?.status === 501 || error.response?.status === 405) {
        return { 
          success: false, 
          error: 'Phone number authentication is not available with the current WAHA engine. Please use QR code authentication instead.' 
        };
      }
      
      return { success: false, error: error.message || 'Failed to verify phone code' };
    }
  }

  /**
   * Wait for session to reach expected state
   */
  private async waitForSessionState(sessionName: string, expectedStates: string[], timeoutMs: number = 30000): Promise<void> {
    const startTime = Date.now();
    const pollInterval = 2000; // Check every 2 seconds
    
    while (Date.now() - startTime < timeoutMs) {
      try {
        const sessionStatus = await this.getSessionStatus(sessionName);
        console.log(`[WAHA Service] Session '${sessionName}' current state: ${sessionStatus.status}`);
        
        if (expectedStates.includes(sessionStatus.status)) {
          console.log(`[WAHA Service] ✅ Session '${sessionName}' reached expected state: ${sessionStatus.status}`);
          return;
        }
        
        if (sessionStatus.status === 'FAILED' || sessionStatus.status === 'STOPPED') {
          throw new Error(`Session failed or stopped: ${sessionStatus.status}`);
        }
        
        console.log(`[WAHA Service] Waiting for session '${sessionName}' to transition from ${sessionStatus.status} to one of [${expectedStates.join(', ')}]...`);
        await new Promise(resolve => setTimeout(resolve, pollInterval));
      } catch (error) {
        console.error(`[WAHA Service] Error checking session state:`, error);
        await new Promise(resolve => setTimeout(resolve, pollInterval));
      }
    }
    
    throw new Error(`Timeout waiting for session '${sessionName}' to reach state [${expectedStates.join(', ')}]`);
  }
}

export default WAHAService;<|MERGE_RESOLUTION|>--- conflicted
+++ resolved
@@ -1,1455 +1,1421 @@
-/**
- * WAHA WhatsApp Service - HTTP API Wrapper
- * Replaces the complex WhatsAppBaileysService with simple HTTP calls to WAHA microservice
- */
-
-import axios from 'axios';
-import { EventEmitter } from 'events';
-
-export interface WAHAMessage {
-  id: string;
-  body: string;
-  from: string;
-  fromMe: boolean;
-  timestamp: number;
-  type: string;
-  isGroup: boolean;
-  groupName?: string;
-  contactName: string;
-  chatId: string;
-  time: string;
-  isMedia: boolean;
-}
-
-export interface WAHAChat {
-  id: string;
-  name: string;
-  lastMessage?: string;
-  timestamp?: number;
-  isGroup: boolean;
-  participantCount?: number;
-  description?: string;
-  // Enhanced WAHA group metadata
-  inviteCode?: string;
-  picture?: string;
-  role?: 'ADMIN' | 'MEMBER' | 'SUPERADMIN';
-  settings?: {
-    messagesAdminOnly?: boolean;
-    infoAdminOnly?: boolean;
-  };
-}
-
-export interface WAHAStatus {
-  status: string;
-  isReady: boolean;
-  qrAvailable: boolean;
-  timestamp: string;
-}
-
-export interface WAHASession {
-  name: string;
-  status: 'STARTING' | 'SCAN_QR_CODE' | 'WORKING' | 'STOPPED' | 'FAILED';
-  config?: any;
-}
-
-class WAHAService extends EventEmitter {
-  private static instance: WAHAService | null = null;
-  private httpClient: any;
-  private wahaBaseUrl: string;
-  private defaultSession: string = 'default';
-  private isReady = false;
-  private connectionStatus = 'disconnected';
-  private statusMonitorInterval: NodeJS.Timeout | null = null;
-  private lastQrDataUrl: string | null = null;
-  private lastQrGeneratedAt: number | null = null;
-  private readonly qrReuseWindowMs = 25000; // reuse same QR for up to ~25s
-  private readonly qrRequestCooldownMs = 5000; // avoid hammering WAHA
-
-  private constructor() {
-    super();
-    
-    this.wahaBaseUrl = process.env.WAHA_SERVICE_URL || 'https://synapse-waha.onrender.com';
-    
-    // Get WAHA API key from environment variables
-    const wahaApiKey = process.env.WAHA_API_KEY;
-    
-    const headers: any = {
-      'Content-Type': 'application/json',
-    };
-    
-    // Add API key authentication if provided
-    if (wahaApiKey) {
-      headers['X-API-Key'] = wahaApiKey;
-      console.log('[WAHA Service] ✅ API key authentication configured');
-    } else {
-      console.warn('[WAHA Service] ⚠️ No WAHA_API_KEY found - API requests may fail with 401');
-    }
-
-    this.httpClient = axios.create({
-      baseURL: this.wahaBaseUrl,
-      timeout: 60000, // Increased to 60 seconds for chat loading operations
-      headers,
-    });
-
-    // Setup request interceptors for logging
-    this.httpClient.interceptors.request.use((config: any) => {
-      console.log(`[WAHA API] ${config.method?.toUpperCase()} ${config.url}`);
-      return config;
-    });
-
-    this.httpClient.interceptors.response.use(
-      (response: any) => {
-        console.log(`[WAHA API] ✅ ${response.status} ${response.config.url}`);
-        return response;
-      },
-      (error: any) => {
-        console.error(`[WAHA API] ❌ ${error.response?.status || 'NETWORK_ERROR'} ${error.config?.url}:`, error.message);
-        return Promise.reject(error);
-      }
-    );
-
-    console.log(`[WAHA Service] Initialized with base URL: ${this.wahaBaseUrl}`);
-    
-    // Set up event listeners for authentication
-    this.on('authenticated', this.handleAuthentication.bind(this));
-  }
-
-  /**
-   * Handle authentication event - fetch chats automatically with retry logic
-   */
-  private async handleAuthentication(authData: any): Promise<void> {
-    try {
-      console.log('[WAHA Service] 🎉 Handling authentication event:', authData);
-      
-      // Wait for the session to stabilize
-      await new Promise(resolve => setTimeout(resolve, 2000));
-      
-      // Try to fetch chats with retry logic since WAHA might need time to sync
-      console.log('[WAHA Service] Fetching chats after authentication...');
-      let chats: any[] = [];
-      let attempts = 0;
-      const maxAttempts = 3;
-      
-      while (attempts < maxAttempts && chats.length === 0) {
-        attempts++;
-        try {
-          chats = await this.getChats();
-          console.log(`[WAHA Service] Attempt ${attempts}: fetched ${chats.length} chats`);
-          
-          if (chats.length === 0 && attempts < maxAttempts) {
-            console.log(`[WAHA Service] No chats found, waiting 3s before retry ${attempts + 1}/${maxAttempts}`);
-            await new Promise(resolve => setTimeout(resolve, 3000));
-          }
-        } catch (error) {
-          console.error(`[WAHA Service] Chat fetch attempt ${attempts} failed:`, error);
-          if (attempts < maxAttempts) {
-            await new Promise(resolve => setTimeout(resolve, 2000));
-          }
-        }
-      }
-      
-      console.log(`[WAHA Service] ✅ Authentication handling complete: ${chats.length} chats after ${attempts} attempts`);
-      
-      // Emit chats updated event
-      this.emit('chats_updated', {
-        groups: chats.filter(chat => chat.isGroup),
-        privateChats: chats.filter(chat => !chat.isGroup),
-        totalCount: chats.length
-      });
-      
-      // Broadcast via Socket.IO if available
-      const io_instance = (global as any).io;
-      if (io_instance) {
-        console.log('[WAHA Service] Broadcasting chats update via Socket.IO');
-        io_instance.emit('whatsapp:chats_updated', {
-          groups: chats.filter(chat => chat.isGroup),
-          privateChats: chats.filter(chat => !chat.isGroup),
-          totalCount: chats.length,
-          fetchAttempts: attempts
-        });
-      }
-      
-    } catch (error) {
-      console.error('[WAHA Service] ❌ Error handling authentication:', error);
-    }
-  }
-
-  public static getInstance(): WAHAService {
-    if (!WAHAService.instance) {
-      WAHAService.instance = new WAHAService();
-    }
-    return WAHAService.instance;
-  }
-
-  /**
-   * Initialize WAHA service - starts the default session
-   */
-  async initialize(): Promise<void> {
-    try {
-      console.log('[WAHA Service] Initializing...');
-      
-      // Check if WAHA service is running
-      await this.healthCheck();
-      
-      // Start default session (don't fail initialization if this fails)
-      try {
-        await this.startSession();
-        
-        // Check session status
-        const status = await this.getSessionStatus();
-        this.connectionStatus = status.status;
-        this.isReady = status.status === 'WORKING';
-        
-        console.log(`[WAHA Service] ✅ Initialized. Status: ${status.status}`);
-      } catch (sessionError) {
-        console.warn('[WAHA Service] ⚠️ Failed to start/check session during initialization:', sessionError);
-        // Service is healthy but session failed - still usable for QR generation
-        this.connectionStatus = 'session_failed';
-        this.isReady = true; // Still mark as ready for basic operations
-      }
-      
-      this.emit('ready');
-      
-      // Start status monitoring after successful initialization
-      this.startStatusMonitoring();
-      
-      // Try to initialize default session immediately
-      this.initializeDefaultSession();
-      
-    } catch (error) {
-      console.error('[WAHA Service] ❌ Initialization failed:', error);
-      this.connectionStatus = 'failed';
-      this.isReady = false;
-      this.emit('error', error);
-      
-      // Don't throw initialization errors - allow fallback to Baileys
-      console.log('[WAHA Service] 🔄 Will allow fallback to Baileys service');
-    }
-  }
-
-  /**
-   * Start periodic status monitoring
-   */
-  public startStatusMonitoring(): void {
-    // Clear any existing monitor
-    this.stopStatusMonitoring();
-    
-    console.log('[WAHA Service] Starting periodic status monitoring');
-    this.statusMonitorInterval = setInterval(async () => {
-      try {
-        await this.getStatus(); // This will emit events if status changes
-      } catch (error) {
-        console.error('[WAHA Service] Error during status monitoring:', error);
-      }
-    }, 5000); // Check every 5 seconds
-  }
-
-  /**
-   * Stop periodic status monitoring
-   */
-  public stopStatusMonitoring(): void {
-    if (this.statusMonitorInterval) {
-      console.log('[WAHA Service] Stopping periodic status monitoring');
-      clearInterval(this.statusMonitorInterval);
-      this.statusMonitorInterval = null;
-    }
-  }
-
-  /**
-   * Initialize default session (create if doesn't exist)
-   */
-  private async initializeDefaultSession(): Promise<void> {
-    try {
-      console.log('[WAHA Service] Initializing default session...');
-      
-      // Wait a moment for WAHA service to be fully ready
-      await new Promise(resolve => setTimeout(resolve, 2000));
-      
-      const session = await this.startSession();
-      console.log(`[WAHA Service] ✅ Default session initialized with status: ${session.status}`);
-    } catch (error) {
-      console.error('[WAHA Service] ⚠️ Could not initialize default session (will try again later):', error);
-      
-      // Retry after 10 seconds
-      setTimeout(() => {
-        this.initializeDefaultSession();
-      }, 10000);
-    }
-  }
-
-  /**
-   * Health check - verify WAHA service is running
-   */
-  async healthCheck(): Promise<boolean> {
-    console.log(`[WAHA Service] 🔍 Starting health check for: ${this.wahaBaseUrl}`);
-    
-    // Try multiple health check endpoints with longer timeouts for network stability
-    const healthEndpoints = ['/api/version', '/api/sessions', '/ping', '/'];
-    let lastError = null;
-    
-    for (const endpoint of healthEndpoints) {
-      try {
-        console.log(`[WAHA Service] Trying health check: ${this.wahaBaseUrl}${endpoint}`);
-        const response = await this.httpClient.get(endpoint, {
-          timeout: 20000, // Increased timeout for Render.com network delays
-          validateStatus: (status: number) => status < 500, // Accept 4xx as "service is running"
-        });
-        
-        console.log(`[WAHA Service] Response from ${endpoint}: ${response.status} - ${response.statusText}`);
-        
-        if (response.status < 500) { // Service is running even if endpoint doesn't exist
-          console.log(`[WAHA Service] ✅ Health check passed using ${endpoint} (status: ${response.status})`);
-          this.isReady = true;
-          this.connectionStatus = 'connected';
-          return true;
-        }
-      } catch (error: any) {
-        lastError = error;
-        const errorMsg = error?.response?.status 
-          ? `HTTP ${error.response.status}: ${error.response.statusText}`
-          : error.code 
-          ? `Network Error: ${error.code}`
-          : error.message || 'Unknown error';
-        
-        console.log(`[WAHA Service] Health check ${endpoint} failed: ${errorMsg}`);
-        
-        // If we get a 404 or 405, service is running but endpoint doesn't exist
-        if (error?.response?.status === 404 || error?.response?.status === 405) {
-          console.log(`[WAHA Service] ✅ Service is running (got ${error.response.status} for ${endpoint})`);
-          this.isReady = true;
-          this.connectionStatus = 'connected';
-          return true;
-        }
-      }
-    }
-    
-    console.error('[WAHA Service] ❌ All health check endpoints failed');
-    console.error('[WAHA Service] Last error:', lastError?.message || lastError);
-    
-    this.isReady = false;
-    this.connectionStatus = 'disconnected';
-    throw new Error(`WAHA service is not responding: ${lastError?.message || 'All health checks failed'}`);
-  }
-
-  /**
-   * Start a WhatsApp session
-   */
-  async startSession(sessionName: string = this.defaultSession): Promise<WAHASession> {
-    try {
-      console.log(`[WAHA Service] Starting session management for '${sessionName}'`);
-      
-      // Prepare webhook URL at the top level to avoid scope issues
-      const webhookUrl = process.env.BACKEND_URL || 'https://synapse-backend-7lq6.onrender.com';
-      const fullWebhookUrl = `${webhookUrl}/api/v1/waha/webhook`;
-      console.log(`[WAHA Service] 🔧 FIXED: Using BACKEND webhook URL: ${fullWebhookUrl}`);
-      
-      // First, try to get existing session and check its status
-      let sessionExists = false;
-      let sessionData = null;
-      
-      try {
-        const existingSession = await this.httpClient.get(`/api/sessions/${sessionName}`);
-        sessionExists = true;
-        sessionData = existingSession.data;
-        console.log(`[WAHA Service] Session '${sessionName}' exists with status: ${sessionData?.status || 'unknown'}`);
-        
-        // If session is stopped, we need to start it
-        if (sessionData?.status === 'STOPPED') {
-          console.log(`[WAHA Service] Session '${sessionName}' is stopped, attempting to start...`);
-          await this.httpClient.post(`/api/sessions/${sessionName}/start`);
-          console.log(`[WAHA Service] ✅ Session '${sessionName}' started from stopped state`);
-          return sessionData;
-        } else if (sessionData?.status === 'WORKING' || sessionData?.status === 'SCAN_QR_CODE' || sessionData?.status === 'STARTING') {
-          console.log(`[WAHA Service] ✅ Session '${sessionName}' is already active (${sessionData?.status})`);
-          return sessionData;
-        }
-      } catch (getError: any) {
-        if (getError.response?.status === 404) {
-          console.log(`[WAHA Service] Session '${sessionName}' doesn't exist, will create new one`);
-          sessionExists = false;
-        } else {
-          console.error(`[WAHA Service] Unexpected error checking session:`, getError);
-          throw getError;
-        }
-      }
-
-      // If session doesn't exist, create it
-      if (!sessionExists) {
-        console.log(`[WAHA Service] Creating new session '${sessionName}'...`);
-        const engine = process.env.WAHA_ENGINE?.trim();
-        const createPayload: any = { name: sessionName };
-        if (engine) {
-          createPayload.engine = engine;
-          console.log(`[WAHA Service] Using configured WAHA engine: ${engine}`);
-        }
-        console.log(`[WAHA Service] Making POST request to /api/sessions with payload:`, createPayload);
-        
-        // Create session (minimal payload; webhooks added after successful start)
-        const response = await this.httpClient.post('/api/sessions', createPayload);
-        
-        console.log(`[WAHA Service] ✅ Session creation response:`, response.status);
-        console.log(`[WAHA Service] 📋 Full response data:`, JSON.stringify(response.data, null, 2));
-        sessionData = response.data;
-        sessionExists = true;
-        
-        // CRITICAL: Wait for WAHA to initialize the session
-        console.log(`[WAHA Service] ⏳ Waiting 3 seconds for WAHA to initialize session...`);
-        await new Promise(resolve => setTimeout(resolve, 3000));
-        
-        // Verify session was actually created by listing all sessions
-        try {
-          const allSessions = await this.httpClient.get('/api/sessions');
-          console.log(`[WAHA Service] 📋 All sessions after creation:`, allSessions.data);
-        } catch (listError) {
-          console.log(`[WAHA Service] ⚠️ Could not list sessions:`, listError);
-        }
-      }
-      
-      // Always try to start the session after creation with retry logic
-      if (sessionExists) {
-        let startSuccess = false;
-        let attempts = 0;
-        const maxAttempts = 3;
-        
-        while (!startSuccess && attempts < maxAttempts) {
-          attempts++;
-          try {
-            console.log(`[WAHA Service] 🚀 Starting session '${sessionName}' (attempt ${attempts}/${maxAttempts}) with POST /api/sessions/${sessionName}/start`);
-            
-            // First verify session exists before starting
-            const sessionCheck = await this.httpClient.get(`/api/sessions/${sessionName}`);
-            console.log(`[WAHA Service] ✅ Session exists before start attempt:`, sessionCheck.data);
-            
-            const startResponse = await this.httpClient.post(`/api/sessions/${sessionName}/start`);
-            console.log(`[WAHA Service] ✅ Session '${sessionName}' start response:`, startResponse.status, startResponse.data);
-            startSuccess = true;
-            
-          } catch (startError: any) {
-            console.error(`[WAHA Service] ❌ Failed to start session '${sessionName}' (attempt ${attempts}):`, startError.message);
-            console.error(`[WAHA Service] Start error details:`, {
-              status: startError?.response?.status,
-              statusText: startError?.response?.statusText,
-              data: startError?.response?.data
-            });
-            
-            if (attempts < maxAttempts) {
-              console.log(`[WAHA Service] ⏳ Waiting 2 seconds before retry...`);
-              await new Promise(resolve => setTimeout(resolve, 2000));
-            }
-          }
-        }
-        
-        if (!startSuccess) {
-          console.error(`[WAHA Service] ❌ Failed to start session after ${maxAttempts} attempts`);
-        } else {
-          // After successful start, add webhooks
-          try {
-            console.log(`[WAHA Service] 🔗 Adding webhooks to session '${sessionName}'...`);
-            await this.httpClient.post(`/api/sessions/${sessionName}/config`, {
-              webhooks: [
-                {
-                  url: fullWebhookUrl,
-                  events: ['session.status', 'message'],
-                  hmac: null,
-                  retries: {
-                    delaySeconds: 2,
-                    attempts: 15
-                  }
-                }
-              ]
-            });
-            console.log(`[WAHA Service] ✅ Webhooks added successfully`);
-          } catch (webhookError) {
-            console.error(`[WAHA Service] ⚠️ Failed to add webhooks (non-critical):`, webhookError);
-          }
-        }
-      }
-      
-      // Ensure we return proper session data
-      if (!sessionData || !sessionData.name) {
-        console.log(`[WAHA Service] ⚠️ Session data incomplete, fetching fresh status...`);
-        try {
-          sessionData = await this.getSessionStatus(sessionName);
-        } catch (fetchError) {
-          console.error(`[WAHA Service] ❌ Could not fetch session status:`, fetchError);
-          // Return minimal session data
-          sessionData = { name: sessionName, status: 'STARTING' };
-        }
-      }
-      
-      return sessionData;
-    } catch (error: any) {
-      // Handle "already exists" error gracefully
-      if (error.response?.status === 422 && error.response?.data?.message?.includes('already exists')) {
-        console.log(`[WAHA Service] ✅ Session '${sessionName}' already exists (422 handled)`);
-        // Try to get the existing session and start it if needed
-        try {
-          const existingSession = await this.httpClient.get(`/api/sessions/${sessionName}`);
-          const sessionData = existingSession.data;
-          
-          // If it's stopped, start it
-          if (sessionData?.status === 'STOPPED') {
-            await this.httpClient.post(`/api/sessions/${sessionName}/start`);
-            console.log(`[WAHA Service] ✅ Restarted stopped session '${sessionName}'`);
-          }
-          
-          return sessionData;
-        } catch (getError) {
-          console.error(`[WAHA Service] ❌ Could not retrieve existing session:`, getError);
-        }
-      }
-      
-      console.error(`[WAHA Service] ❌ Failed to start session '${sessionName}':`, error);
-      throw error;
-    }
-  }
-
-  /**
-   * Get session status
-   */
-  async getSessionStatus(sessionName: string = this.defaultSession): Promise<WAHASession> {
-    try {
-      const response = await this.httpClient.get(`/api/sessions/${sessionName}`);
-      return response.data;
-    } catch (error: any) {
-      // If session doesn't exist (404), return a default status indicating it needs to be created
-      if (error.response?.status === 404) {
-        console.log(`[WAHA Service] Session '${sessionName}' does not exist, needs to be created`);
-        return {
-          name: sessionName,
-          status: 'STOPPED'
-        };
-      }
-      // Treat transient upstream failures (5xx, network errors) as non-fatal: report STOPPED
-      const statusCode = error.response?.status;
-      if (!statusCode || statusCode >= 500) {
-        console.warn(`[WAHA Service] ⚠️ Transient error getting session '${sessionName}' (status: ${statusCode || 'NETWORK_ERROR'}) → returning STOPPED`);
-        return {
-          name: sessionName,
-          status: 'STOPPED'
-        };
-      }
-      console.error(`[WAHA Service] ❌ Failed to get session status for '${sessionName}':`, error);
-      throw error;
-    }
-  }
-
-  /**
-   * Get QR code for session (following WAHA API documentation)
-   */
-  async getQRCode(sessionName: string = this.defaultSession, force: boolean = false): Promise<string> {
-    console.log(`[WAHA Service] Starting QR code generation for session '${sessionName}', force=${force}`);
-    
-    try {
-      // Throttle QR requests to avoid device-link rate limits
-      const now = Date.now();
-      if (!force && this.lastQrGeneratedAt && now - this.lastQrGeneratedAt < this.qrRequestCooldownMs) {
-        console.log('[WAHA Service] ⏳ Throttling QR requests; returning recent QR');
-        if (this.lastQrDataUrl) return this.lastQrDataUrl;
-      }
-
-      // Reuse a fresh QR within a short window to avoid regenerating constantly
-      if (!force && this.lastQrGeneratedAt && now - this.lastQrGeneratedAt < this.qrReuseWindowMs && this.lastQrDataUrl) {
-        console.log('[WAHA Service] 🔁 Reusing cached QR within reuse window');
-        return this.lastQrDataUrl;
-      }
-
-      // Ensure session exists and is in a proper state for QR
-      console.log(`[WAHA Service] Ensuring session '${sessionName}' exists and is configured...`);
-      let current = await this.getSessionStatus(sessionName);
-      if (current.status === 'STOPPED' || current.status === 'FAILED') {
-        await this.startSession(sessionName);
-        current = await this.getSessionStatus(sessionName);
-      }
-      
-      // Wait for session to reach SCAN_QR_CODE state with longer timeout
-      console.log(`[WAHA Service] Waiting for session '${sessionName}' to reach QR ready state...`);
-      await this.waitForSessionState(sessionName, ['SCAN_QR_CODE'], 30000); // 30 seconds for stability
-      
-      // Get QR code using WAHA's proper endpoint: GET /api/{session}/auth/qr (per official docs)
-      console.log(`[WAHA Service] Requesting QR code from GET /api/${sessionName}/auth/qr`);
-      const response = await this.httpClient.get(`/api/${sessionName}/auth/qr`, {
-        responseType: 'arraybuffer',
-        timeout: 15000, // 15 second timeout for QR generation
-        validateStatus: (status: number) => status === 200 // Only accept 200 status
-      });
-      
-      console.log(`[WAHA Service] QR code response received, status: ${response.status}`);
-      
-      if (response.data && response.data.byteLength > 0) {
-        const base64 = Buffer.from(response.data).toString('base64');
-        console.log(`[WAHA Service] ✅ QR code converted to base64, length: ${base64.length}`);
-        const dataUrl = `data:image/png;base64,${base64}`;
-        this.lastQrDataUrl = dataUrl;
-        this.lastQrGeneratedAt = Date.now();
-        return dataUrl;
-      } else {
-        throw new Error('Empty QR code response from WAHA service');
-      }
-    } catch (error: any) {
-      console.error(`[WAHA Service] ❌ Failed to get QR code for '${sessionName}':`, error);
-      console.error(`[WAHA Service] Error details:`, {
-        status: error?.response?.status,
-        statusText: error?.response?.statusText,
-        data: error?.response?.data?.toString?.() || error?.response?.data
-      });
-      
-      // Handle specific error cases
-      if (error?.response?.status === 422) {
-        throw new Error('Session is not ready for QR code generation. Please restart the session.');
-      } else if (error?.response?.status === 404) {
-        throw new Error('QR code endpoint not found. Please check WAHA service configuration.');
-      } else if (error?.response?.status === 502) {
-        throw new Error('WAHA service is not responding. Please check service availability.');
-      }
-      
-      const errorMessage = error instanceof Error ? error.message : String(error);
-      throw new Error(`Failed to get QR code: ${errorMessage}`);
-    }
-  }
-
-  /**
-   * Send text message
-   */
-  async sendMessage(chatId: string, text: string, sessionName: string = this.defaultSession): Promise<any> {
-    try {
-      console.log(`[WAHA Service] Sending message to ${chatId} in session '${sessionName}'...`);
-      
-      // WAHA API structure: POST /api/{session}/sendText
-      const response = await this.httpClient.post(`/api/${sessionName}/sendText`, {
-        chatId,
-        text
-      });
-      
-      console.log(`[WAHA Service] ✅ Message sent to ${chatId}`);
-      return response.data;
-    } catch (error: any) {
-      console.error(`[WAHA Service] ❌ Failed to send message to ${chatId}:`, error.response?.status, error.response?.data);
-      throw error;
-    }
-  }
-
-  /**
-   * Send media message
-   */
-  async sendMedia(chatId: string, mediaUrl: string, caption?: string, sessionName: string = this.defaultSession): Promise<any> {
-    try {
-      console.log(`[WAHA Service] Sending media to ${chatId} in session '${sessionName}'...`);
-      
-      // WAHA API structure: POST /api/{session}/sendFile
-      const response = await this.httpClient.post(`/api/${sessionName}/sendFile`, {
-        chatId,
-        file: {
-          url: mediaUrl
-        },
-        caption
-      });
-      
-      console.log(`[WAHA Service] ✅ Media sent to ${chatId}`);
-      return response.data;
-    } catch (error: any) {
-      console.error(`[WAHA Service] ❌ Failed to send media to ${chatId}:`, error.response?.status, error.response?.data);
-      throw error;
-    }
-  }
-
-  /**
-   * Get chats with WAHA-compliant pagination and filtering
-   */
-  async getChats(
-    sessionName: string = this.defaultSession,
-    options: {
-      limit?: number;
-      offset?: number;
-      sortBy?: 'messageTimestamp' | 'id' | 'name';
-      sortOrder?: 'desc' | 'asc';
-      exclude?: string[];
-    } = {}
-  ): Promise<WAHAChat[]> {
-    try {
-      console.log(`[WAHA Service] Getting chats for session '${sessionName}'...`);
-      
-      // Check session status first
-      const sessionStatus = await this.getSessionStatus(sessionName);
-      console.log(`[WAHA Service] Session '${sessionName}' status: ${sessionStatus.status}`);
-      
-      if (sessionStatus.status !== 'WORKING') {
-        console.log(`[WAHA Service] Session not in WORKING status (${sessionStatus.status}), returning empty chats`);
-        return [];
-      }
-      
-      const normalizeChats = (raw: any): any[] => {
-        if (Array.isArray(raw)) return raw;
-        if (Array.isArray(raw?.chats)) return raw.chats;
-        if (Array.isArray(raw?.data)) return raw.data;
-        return [];
-      };
-
-      const mapChats = (items: any[]): WAHAChat[] => {
-        return (items || []).map((chat: any) => ({
-          id: chat.id,
-          name: chat.name || chat.subject || chat.title || chat.id,
-          // Robust group detection: WAHA may omit isGroup. Treat *@g.us as group.
-          isGroup: Boolean(chat.isGroup) || (typeof chat.id === 'string' && chat.id.includes('@g.us')),
-          lastMessage: chat.lastMessage?.body,
-          timestamp: chat.lastMessage?.timestamp,
-          participantCount: chat.participantCount
-        }));
-      };
-
-      const tryOverview = async (): Promise<WAHAChat[] | null> => {
-        try {
-<<<<<<< HEAD
-          const res = await this.httpClient.get(`/api/${sessionName}/chats/overview`, { timeout: 10000 });
-          const items = normalizeChats(res.data);
-          console.log(`[WAHA Service] Overview endpoint successful; got ${items.length} items`);
-          if (items.length > 0) {
-            return mapChats(items);
-          } else {
-            console.log('[WAHA Service] Overview endpoint returned empty result, will try direct /chats');
-            return null;
-          }
-        } catch (e: any) {
-          const errorMsg = e?.response?.status === 404 ? 'Overview endpoint not available (404)' : `${e?.message || e}`;
-          console.log(`[WAHA Service] Overview endpoint failed: ${errorMsg}`);
-=======
-          console.log(`[WAHA Service] Trying chats overview with 45s timeout...`);
-          const res = await this.httpClient.get(`/api/${sessionName}/chats/overview`, { timeout: 45000 });
-          const items = normalizeChats(res.data);
-          console.log(`[WAHA Service] ✅ Chats overview successful; got ${items.length} items`);
-          return mapChats(items);
-        } catch (e: any) {
-          const errorMsg = e?.message || e;
-          console.log(`[WAHA Service] ❌ Chats overview failed: ${errorMsg}`);
-          if (errorMsg.includes('timeout')) {
-            console.log(`[WAHA Service] Overview endpoint timed out after 45s, will try direct /chats`);
-          }
->>>>>>> 8d3992fc
-          return null;
-        }
-      };
-
-      const tryChats = async (timeoutMs: number): Promise<WAHAChat[] | null> => {
-        try {
-<<<<<<< HEAD
-          // Build WAHA-compliant query parameters
-          const params = new URLSearchParams();
-          if (options.limit) params.append('limit', options.limit.toString());
-          if (options.offset) params.append('offset', options.offset.toString());
-          if (options.sortBy) params.append('sortBy', options.sortBy);
-          if (options.sortOrder) params.append('sortOrder', options.sortOrder);
-          if (options.exclude?.length) params.append('exclude', options.exclude.join(','));
-
-          const queryString = params.toString();
-          const endpoint = `/api/${sessionName}/chats${queryString ? `?${queryString}` : ''}`;
-          
-          console.log(`[WAHA Service] Using WAHA-compliant endpoint: ${endpoint}`);
-          const res = await this.httpClient.get(endpoint, { timeout: timeoutMs });
-          const items = normalizeChats(res.data);
-          console.log(`[WAHA Service] Using /chats endpoint; got ${items.length} items (timeout: ${timeoutMs}ms)`);
-          return mapChats(items);
-        } catch (e: any) {
-          console.log(`[WAHA Service] /chats failed (${timeoutMs}ms): ${e?.message || e}`);
-=======
-          console.log(`[WAHA Service] Trying direct /chats endpoint with ${timeoutMs/1000}s timeout...`);
-          const res = await this.httpClient.get(`/api/${sessionName}/chats`, { timeout: timeoutMs });
-          const items = normalizeChats(res.data);
-          console.log(`[WAHA Service] ✅ Direct /chats successful; got ${items.length} items`);
-          return mapChats(items);
-        } catch (e: any) {
-          const errorMsg = e?.message || e;
-          console.log(`[WAHA Service] ❌ /chats failed (${timeoutMs/1000}s): ${errorMsg}`);
-          if (errorMsg.includes('timeout')) {
-            console.log(`[WAHA Service] Direct chats endpoint timed out after ${timeoutMs/1000}s`);
-          }
->>>>>>> 8d3992fc
-          return null;
-        }
-      };
-
-<<<<<<< HEAD
-      // Optimized attempt sequence: overview → chats(12s) → chats(8s) with exponential backoff
-=======
-      // Attempt sequence: overview(45s) → chats(30s) → refresh → chats(20s)
-      console.log(`[WAHA Service] Starting chat loading sequence for session '${sessionName}'...`);
->>>>>>> 8d3992fc
-      let chats: WAHAChat[] | null = await tryOverview();
-      
-      if (!chats || chats.length === 0) {
-<<<<<<< HEAD
-        console.log('[WAHA Service] Overview endpoint returned empty, trying direct /chats with 12s timeout...');
-        chats = await tryChats(12000);
-=======
-        console.log(`[WAHA Service] Overview failed or empty, trying direct /chats...`);
-        chats = await tryChats(30000);
->>>>>>> 8d3992fc
-      }
-      
-      if (!chats || chats.length === 0) {
-<<<<<<< HEAD
-        console.log('[WAHA Service] First /chats attempt failed, retrying with shorter 8s timeout...');
-        await new Promise(resolve => setTimeout(resolve, 1000)); // Brief delay before retry
-        chats = await tryChats(8000);
-=======
-        console.log(`[WAHA Service] Direct /chats failed or empty, requesting refresh...`);
-        try {
-          await this.httpClient.post(`/api/${sessionName}/chats/refresh`, {}, { timeout: 10000 });
-          console.log('[WAHA Service] ✅ Chats refresh requested successfully');
-          // Wait a moment for refresh to process
-          await new Promise(resolve => setTimeout(resolve, 2000));
-        } catch (refreshError: any) {
-          console.log(`[WAHA Service] ❌ Chats refresh failed: ${refreshError?.message || refreshError}`);
-        }
-        console.log(`[WAHA Service] Trying /chats again after refresh...`);
-        chats = await tryChats(20000);
->>>>>>> 8d3992fc
-      }
-
-      if (!chats || chats.length === 0) {
-        console.warn('[WAHA Service] ⚠️ No chats retrieved from any endpoint');
-        console.warn('[WAHA Service] This could indicate: 1) Session not fully ready, 2) No chats exist, 3) Service issues');
-        return [];
-      }
-
-      // Validate that we have meaningful chat data
-      const validChats = chats.filter(chat => chat.id && chat.name);
-      if (validChats.length !== chats.length) {
-        console.warn(`[WAHA Service] Filtered out ${chats.length - validChats.length} invalid chats`);
-      }
-
-      // Enforce a hard cap to reduce memory usage when WAHA returns huge lists
-      const limit = Math.max(1, parseInt(process.env.WAHA_CHATS_LIMIT || '300', 10));
-      if (validChats.length > limit) {
-        console.log(`[WAHA Service] Capping chats from ${validChats.length} to ${limit} (WAHA_CHATS_LIMIT)`);
-        return validChats.slice(0, limit);
-      }
-
-      console.log(`[WAHA Service] ✅ Successfully retrieved ${validChats.length} valid chats`);
-      return validChats;
-    } catch (error: any) {
-      console.error(`[WAHA Service] ❌ Failed to get chats for '${sessionName}':`, error.response?.status, error.response?.data);
-      
-      // Handle specific 422 error for session not ready
-      if (error.response?.status === 422) {
-        console.log(`[WAHA Service] Session not ready (422), returning empty chats`);
-        return [];
-      }
-      
-      // Return empty array instead of throwing to prevent 500 errors
-      return [];
-    }
-  }
-
-  /**
-   * Get groups using WAHA groups endpoint (compliant), fallback to filtering chats
-   */
-  async getGroups(
-    sessionName: string = this.defaultSession,
-    options: {
-      limit?: number;
-      offset?: number;
-      sortBy?: 'id' | 'subject';
-      sortOrder?: 'desc' | 'asc';
-      exclude?: string[];
-    } = {}
-  ): Promise<WAHAChat[]> {
-    try {
-      // Ensure session is working
-      const sessionStatus = await this.getSessionStatus(sessionName);
-      if (sessionStatus.status !== 'WORKING') {
-        return [];
-      }
-      try {
-        // Build WAHA-compliant query parameters for groups
-        const params = new URLSearchParams();
-        if (options.limit) params.append('limit', options.limit.toString());
-        if (options.offset) params.append('offset', options.offset.toString());
-        if (options.sortBy) params.append('sortBy', options.sortBy);
-        if (options.sortOrder) params.append('sortOrder', options.sortOrder);
-        if (options.exclude?.length) params.append('exclude', options.exclude.join(','));
-
-        const queryString = params.toString();
-        const endpoint = `/api/${sessionName}/groups${queryString ? `?${queryString}` : ''}`;
-        
-        console.log(`[WAHA Service] Using WAHA-compliant groups endpoint: ${endpoint}`);
-        const res = await this.httpClient.get(endpoint);
-        console.log(`[WAHA Service] Received ${res.data.length} groups`);
-        return res.data.map((g: any) => ({
-          id: g.id || g.chatId || g.groupId,
-          name: g.name || g.subject || g.title || g.id,
-          description: g.description,
-          isGroup: true,
-          lastMessage: g.lastMessage?.body,
-          timestamp: g.lastMessage?.timestamp,
-          participantCount: g.participants?.length || g.participantCount || 0,
-          // Enhanced WAHA group metadata
-          inviteCode: g.invite || g.inviteCode,
-          picture: g.picture,
-          role: g.role, // 'ADMIN', 'MEMBER', etc.
-          settings: {
-            messagesAdminOnly: g.settings?.messagesAdminOnly,
-            infoAdminOnly: g.settings?.infoAdminOnly
-          }
-        }));
-      } catch (e: any) {
-        if (e.response?.status === 404) {
-          console.log(`[WAHA Service] /groups endpoint not available, falling back to chats filter`);
-        } else {
-          console.warn(`[WAHA Service] Groups endpoint error, falling back to chats filter`, e.message);
-        }
-        const chats = await this.getChats(sessionName);
-        return chats.filter(c => c.isGroup || (typeof c.id === 'string' && c.id.includes('@g.us')));
-      }
-    } catch (err) {
-      console.error('[WAHA Service] Failed to get groups:', err);
-      return [];
-    }
-  }
-
-  /**
-   * Request WAHA to refresh groups (WAHA-compliant implementation)
-   */
-  async refreshGroups(sessionName: string = this.defaultSession): Promise<{ success: boolean; message?: string }> {
-    try {
-      console.log(`[WAHA Service] Refreshing groups for session '${sessionName}'`);
-      
-      // Try WAHA-compliant refresh endpoint first
-      try {
-        const response = await this.httpClient.post(`/api/${sessionName}/groups/refresh`);
-        console.log(`[WAHA Service] ✅ Groups refreshed successfully`);
-        return { success: true, message: 'Groups refreshed successfully' };
-      } catch (refreshError: any) {
-        // If refresh endpoint doesn't exist (404), that's expected for some engines
-        if (refreshError.response?.status === 404) {
-          console.log(`[WAHA Service] Groups refresh endpoint not available - groups auto-refresh by WAHA`);
-          return { success: true, message: 'Groups are automatically refreshed by WAHA service' };
-        } else {
-          console.warn(`[WAHA Service] Groups refresh failed:`, refreshError.message);
-          throw refreshError;
-        }
-      }
-    } catch (error: any) {
-      console.error(`[WAHA Service] ❌ Failed to refresh groups:`, error);
-      return { success: false, message: error.message || 'Failed to refresh groups' };
-    }
-  }
-
-  /**
-   * Get group participants (WAHA-compliant)
-   */
-  async getGroupParticipants(groupId: string, sessionName: string = this.defaultSession): Promise<any[]> {
-    try {
-      console.log(`[WAHA Service] Getting participants for group '${groupId}'`);
-      const response = await this.httpClient.get(`/api/${sessionName}/groups/${encodeURIComponent(groupId)}/participants`);
-      return response.data || [];
-    } catch (error: any) {
-      console.error(`[WAHA Service] ❌ Failed to get group participants:`, error);
-      return [];
-    }
-  }
-
-  /**
-   * Get specific group details (WAHA-compliant)
-   */
-  async getGroupDetails(groupId: string, sessionName: string = this.defaultSession): Promise<any> {
-    try {
-      console.log(`[WAHA Service] Getting details for group '${groupId}'`);
-      const response = await this.httpClient.get(`/api/${sessionName}/groups/${encodeURIComponent(groupId)}`);
-      return response.data;
-    } catch (error: any) {
-      console.error(`[WAHA Service] ❌ Failed to get group details:`, error);
-      return null;
-    }
-  }
-
-  /**
-   * Get messages from chat
-   */
-  async getMessages(chatId: string, limit: number = 50, sessionName: string = this.defaultSession): Promise<WAHAMessage[]> {
-    try {
-      console.log(`[WAHA Service] Getting messages for chat '${chatId}' in session '${sessionName}'...`);
-      
-      // Check session status first
-      const sessionStatus = await this.getSessionStatus(sessionName);
-      console.log(`[WAHA Service] Session '${sessionName}' status: ${sessionStatus.status}`);
-      
-      if (sessionStatus.status !== 'WORKING') {
-        console.log(`[WAHA Service] Session not in WORKING status (${sessionStatus.status}), returning empty messages`);
-        return [];
-      }
-      
-      // WAHA API endpoint structure: /api/{session}/chats/{chatId}/messages
-      const response = await this.httpClient.get(`/api/${sessionName}/chats/${encodeURIComponent(chatId)}/messages`, {
-        params: { limit },
-        timeout: 20000
-      });
-      
-      console.log(`[WAHA Service] Received ${response.data.length} messages`);
-      
-      return response.data.map((msg: any) => ({
-        id: msg.id,
-        body: msg.body || '',
-        from: msg.from,
-        fromMe: msg.fromMe || false,
-        timestamp: msg.timestamp,
-        type: msg.type || 'text',
-        isGroup: msg.chatId?.includes('@g.us') || false,
-        contactName: msg.notifyName || msg.from,
-        chatId: msg.chatId,
-        time: new Date(msg.timestamp * 1000).toLocaleTimeString(),
-        isMedia: msg.type !== 'text'
-      }));
-    } catch (error: any) {
-      console.error(`[WAHA Service] ❌ Failed to get messages for ${chatId}:`, error.response?.status, error.response?.data);
-      
-      // Handle specific 422 error for session not ready
-      if (error.response?.status === 422) {
-        console.log(`[WAHA Service] Session not ready (422), returning empty messages`);
-        return [];
-      }
-      
-      // Return empty array instead of throwing to prevent 500 errors
-      return [];
-    }
-  }
-
-  /**
-   * Get recent messages from all chats
-   */
-  async getRecentMessages(limit: number = 50, sessionName: string = this.defaultSession): Promise<WAHAMessage[]> {
-    try {
-      console.log(`[WAHA Service] Getting recent messages from all chats in session '${sessionName}'...`);
-      
-      // Check session status first
-      const sessionStatus = await this.getSessionStatus(sessionName);
-      console.log(`[WAHA Service] Session '${sessionName}' status: ${sessionStatus.status}`);
-      
-      if (sessionStatus.status !== 'WORKING') {
-        console.log(`[WAHA Service] Session not in WORKING status (${sessionStatus.status}), returning empty messages`);
-        return [];
-      }
-      
-      // Get all chats first
-      const chats = await this.getChats(sessionName);
-      
-      if (!chats || chats.length === 0) {
-        console.log(`[WAHA Service] No chats found, returning empty messages`);
-        return [];
-      }
-      
-      // Get messages from each chat (limit per chat to avoid overwhelming)
-      const messagesPerChat = Math.max(1, Math.floor(limit / Math.min(chats.length, 10)));
-      const allMessages: WAHAMessage[] = [];
-      
-      // Process first 10 chats with most recent activity
-      const sortedChats = chats
-        .filter(chat => chat.timestamp) // Only chats with recent activity
-        .sort((a, b) => (b.timestamp || 0) - (a.timestamp || 0))
-        .slice(0, 10);
-      
-      console.log(`[WAHA Service] Getting messages from ${sortedChats.length} most active chats (${messagesPerChat} messages per chat)`);
-      
-      for (const chat of sortedChats) {
-        try {
-          const chatMessages = await this.getMessages(chat.id, messagesPerChat, sessionName);
-          allMessages.push(...chatMessages);
-          
-          // Stop if we've reached the limit
-          if (allMessages.length >= limit) {
-            break;
-          }
-        } catch (chatError) {
-          console.warn(`[WAHA Service] Failed to get messages from chat ${chat.id}:`, chatError);
-          // Continue with other chats
-        }
-      }
-      
-      // Sort by timestamp descending and limit results
-      const sortedMessages = allMessages
-        .sort((a, b) => b.timestamp - a.timestamp)
-        .slice(0, limit);
-      
-      console.log(`[WAHA Service] Collected ${sortedMessages.length} recent messages from ${sortedChats.length} chats`);
-      return sortedMessages;
-      
-    } catch (error: any) {
-      console.error(`[WAHA Service] ❌ Failed to get recent messages:`, error.response?.status, error.response?.data);
-      return [];
-    }
-  }
-
-  /**
-   * Stop session
-   */
-  async stopSession(sessionName: string = this.defaultSession): Promise<void> {
-    try {
-      await this.httpClient.delete(`/api/sessions/${sessionName}`);
-      console.log(`[WAHA Service] ✅ Session '${sessionName}' stopped`);
-      this.connectionStatus = 'disconnected';
-      this.isReady = false;
-      // Invalidate cached QR on stop
-      this.lastQrDataUrl = null;
-      this.lastQrGeneratedAt = null;
-    } catch (error: any) {
-      // Don't throw error if session doesn't exist (404)
-      if (error?.response?.status === 404) {
-        console.log(`[WAHA Service] Session '${sessionName}' was already deleted`);
-        this.connectionStatus = 'disconnected';
-        this.isReady = false;
-        this.lastQrDataUrl = null;
-        this.lastQrGeneratedAt = null;
-        return;
-      }
-      console.error(`[WAHA Service] ❌ Failed to stop session '${sessionName}':`, error);
-      throw error;
-    }
-  }
-
-  /**
-   * Restart session by stopping and starting it
-   */
-  async restartSession(sessionName: string = this.defaultSession): Promise<WAHASession> {
-    try {
-      console.log(`[WAHA Service] Restarting session '${sessionName}'...`);
-      
-      // Stop existing session (ignore errors if it doesn't exist)
-      try {
-        await this.stopSession(sessionName);
-        console.log(`[WAHA Service] Session '${sessionName}' stopped for restart`);
-      } catch (stopError) {
-        console.log(`[WAHA Service] Stop failed during restart (session may not exist):`, stopError);
-      }
-      
-      // Wait a moment for cleanup
-      await new Promise(resolve => setTimeout(resolve, 2000));
-      
-      // Start new session
-      const newSession = await this.startSession(sessionName);
-      console.log(`[WAHA Service] ✅ Session '${sessionName}' restarted with status: ${newSession.status}`);
-      // Invalidate cached QR on restart
-      this.lastQrDataUrl = null;
-      this.lastQrGeneratedAt = null;
-      
-      return newSession;
-    } catch (error) {
-      console.error(`[WAHA Service] ❌ Failed to restart session '${sessionName}':`, error);
-      throw error;
-    }
-  }
-
-  /**
-   * Get service status (compatible with old interface)
-   */
-  async getStatus(): Promise<WAHAStatus> {
-    try {
-      // Get real-time session status from WAHA
-      let sessionStatus = await this.getSessionStatus();
-      const previousConnectionStatus = this.connectionStatus;
-      const previousIsReady = this.isReady;
-      
-      // If session doesn't exist (STOPPED status from our 404 handler), try to create it
-      if (sessionStatus.status === 'STOPPED' && sessionStatus.name === this.defaultSession) {
-        console.log('[WAHA Service] 🚀 Session is STOPPED (404), FORCE creating session now...');
-        try {
-          const createdSession = await this.startSession();
-          sessionStatus = createdSession;
-          console.log(`[WAHA Service] ✅ FORCE session created/started with status: ${sessionStatus.status}`);
-        } catch (createError: any) {
-          console.error('[WAHA Service] ❌ FORCE session creation failed:', createError);
-          console.error('[WAHA Service] Create error details:', {
-            status: createError?.response?.status,
-            statusText: createError?.response?.statusText,
-            data: createError?.response?.data,
-            message: createError?.message
-          });
-          // Continue with STOPPED status
-        }
-      }
-      
-      this.connectionStatus = sessionStatus.status;
-      this.isReady = sessionStatus.status === 'WORKING';
-      
-      // Detect authentication state change
-      if (!previousIsReady && this.isReady && sessionStatus.status === 'WORKING') {
-        console.log('[WAHA Service] 🎉 Authentication detected! Session transitioned to WORKING');
-        this.emit('authenticated', {
-          method: 'qr',
-          sessionStatus: sessionStatus.status,
-          timestamp: new Date().toISOString()
-        });
-        
-        // Also emit general status change
-        this.emit('status_change', {
-          status: sessionStatus.status,
-          authenticated: true,
-          connected: true,
-          isReady: true,
-          timestamp: new Date().toISOString()
-        });
-      }
-      
-      return {
-        status: sessionStatus.status,
-        isReady: sessionStatus.status === 'WORKING',
-        qrAvailable: sessionStatus.status === 'SCAN_QR_CODE',
-        timestamp: new Date().toISOString()
-      };
-    } catch (error) {
-      console.error('[WAHA Service] Error getting status:', error);
-      return {
-        status: 'FAILED',
-        isReady: false,
-        qrAvailable: false,
-        timestamp: new Date().toISOString()
-      };
-    }
-  }
-
-  /**
-   * Webhook handler for WAHA events (following WAHA documentation event structure)
-   */
-  handleWebhook(payload: any): void {
-    try {
-      console.log('[WAHA Service] Webhook received:', payload);
-      
-      // WAHA event structure: { id, timestamp, event, session, payload }
-      const eventType = payload.event;
-      const sessionName = payload.session;
-      const eventData = payload.payload;
-      const eventId = payload.id;
-      const eventTimestamp = payload.timestamp;
-      
-      console.log(`[WAHA Service] Processing event '${eventType}' for session '${sessionName}'`);
-      
-      switch (eventType) {
-        case 'message':
-          this.emit('message', eventData);
-          // Process image messages for group monitoring
-          this.processImageForGroupMonitoring(eventData);
-          break;
-          
-        case 'session.status':
-          const previousIsReady = this.isReady;
-          const newStatus = eventData.status;
-          
-          this.connectionStatus = newStatus;
-          this.isReady = newStatus === 'WORKING';
-          
-          console.log('[WAHA Service] Session status change:', {
-            eventId,
-            sessionName,
-            previousIsReady,
-            newStatus,
-            isNowReady: this.isReady,
-            timestamp: eventTimestamp
-          });
-          
-          // Emit authentication event if we just became authenticated
-          if (!previousIsReady && this.isReady && newStatus === 'WORKING') {
-            console.log('[WAHA Service] 🎉 Authentication detected via webhook! Session is now WORKING');
-            this.emit('authenticated', {
-              method: 'qr',
-              sessionStatus: newStatus,
-              sessionName: sessionName,
-              eventId: eventId,
-              timestamp: new Date().toISOString()
-            });
-            
-            // Broadcast to Socket.IO if available
-            const io_instance = (global as any).io;
-            if (io_instance) {
-              console.log('[WAHA Service] Broadcasting authentication via Socket.IO');
-              io_instance.emit('whatsapp:status', {
-                connected: true,
-                authenticated: true,
-                isReady: true,
-                authMethod: 'qr',
-                serviceType: 'waha',
-                sessionName: sessionName,
-                timestamp: new Date().toISOString()
-              });
-            }
-          }
-          
-          this.emit('status_change', {
-            ...eventData,
-            authenticated: this.isReady,
-            connected: this.isReady,
-            sessionName: sessionName,
-            eventId: eventId,
-            timestamp: new Date().toISOString()
-          });
-          break;
-          
-        default:
-          console.log(`[WAHA Service] Unknown webhook event: ${eventType}`, payload);
-      }
-    } catch (error) {
-      console.error('[WAHA Service] ❌ Webhook handling error:', error);
-    }
-  }
-
-  /**
-   * Process image messages for group monitoring
-   */
-  private async processImageForGroupMonitoring(messageData: any): Promise<void> {
-    try {
-      // Check if message is an image and from a group
-      if (!messageData.isMedia || 
-          messageData.type !== 'image' || 
-          !messageData.isGroup ||
-          !messageData.mediaUrl) {
-        return;
-      }
-
-      console.log('[WAHA Service] Processing image for group monitoring:', {
-        messageId: messageData.id,
-        groupId: messageData.chatId,
-        groupName: messageData.groupName,
-        from: messageData.from,
-        mediaUrl: messageData.mediaUrl
-      });
-
-      // Send to group monitor webhook (fire and forget)
-      const axios = require('axios');
-      const baseUrl = process.env.FRONTEND_URL || 'https://synapse-backend-7lq6.onrender.com';
-      
-      axios.post(`${baseUrl}/api/v1/group-monitor/webhook/whatsapp-message`, {
-        messageId: messageData.id,
-        groupId: messageData.chatId,
-        senderId: messageData.from,
-        senderName: messageData.contactName || messageData.from,
-        imageUrl: messageData.mediaUrl,
-        caption: messageData.body
-      }, {
-        timeout: 5000
-      }).catch((error: any) => {
-        console.error('[WAHA Service] ❌ Failed to send image to group monitor:', error.message);
-      });
-
-    } catch (error) {
-      console.error('[WAHA Service] ❌ Error processing image for group monitoring:', error);
-    }
-  }
-
-  /**
-   * Request phone authentication code (using WAHA API - may not be available in all engines)
-   */
-  async requestPhoneCode(phoneNumber: string, sessionName: string = this.defaultSession): Promise<{ success: boolean; code?: string; error?: string }> {
-    try {
-      console.log(`[WAHA Service] Requesting phone verification code for: ${phoneNumber}`);
-      
-      // Ensure session is created first
-      await this.startSession(sessionName);
-      
-      // Use WAHA's phone authentication endpoint (may not be supported by all engines)
-      const response = await this.httpClient.post(`/api/${sessionName}/auth/request-code`, {
-        phoneNumber: phoneNumber.replace(/\D/g, '') // Remove non-digits
-      });
-      
-      // Some WAHA engines return the pairing code to be entered on the phone.
-      // Try to extract it from multiple possible shapes to be robust across versions.
-      const data: any = response?.data || {};
-      const possibleCode = data.code || data.pairingCode || data.pair_code || data?.data?.code || data?.payload?.code || undefined;
-      
-      if (data.success || response.status === 200) {
-        console.log(`[WAHA Service] ✅ Phone verification code requested successfully${possibleCode ? ` (code: ${possibleCode})` : ''}`);
-        return { success: true, code: possibleCode };
-      } else {
-        console.error(`[WAHA Service] ❌ Phone code request failed:`, data);
-        return { success: false, error: data.message || 'Failed to request phone code' };
-      }
-      
-    } catch (error: any) {
-      console.error(`[WAHA Service] ❌ Error requesting phone code:`, error);
-      
-      // Check if it's a known error that means phone auth is not supported
-      if (error.response?.status === 404 || error.response?.status === 501 || error.response?.status === 405) {
-        return { 
-          success: false, 
-          error: 'Phone number authentication is not available with the current WAHA engine. Please use QR code authentication instead.' 
-        };
-      }
-      
-      return { success: false, error: error.message || 'Failed to request phone code' };
-    }
-  }
-  
-  /**
-   * Verify phone authentication code (using WAHA API - may not be available in all engines)
-   */
-  async verifyPhoneCode(phoneNumber: string, code: string, sessionName: string = this.defaultSession): Promise<{ success: boolean; error?: string }> {
-    try {
-      console.log(`[WAHA Service] Verifying phone code for: ${phoneNumber}`);
-      
-      // Use WAHA's phone verification endpoint (may not be supported by all engines)
-      const response = await this.httpClient.post(`/api/${sessionName}/auth/authorize-code`, {
-        phoneNumber: phoneNumber.replace(/\D/g, ''),
-        code: code
-      });
-      
-      if (response.data.success || response.status === 200) {
-        console.log(`[WAHA Service] ✅ Phone verification successful`);
-        this.connectionStatus = 'WORKING';
-        this.isReady = true;
-        this.emit('authenticated', { 
-          method: 'phone', 
-          phoneNumber,
-          sessionName,
-          timestamp: new Date().toISOString()
-        });
-        return { success: true };
-      } else {
-        console.error(`[WAHA Service] ❌ Phone verification failed:`, response.data);
-        return { success: false, error: response.data.message || 'Invalid verification code' };
-      }
-      
-    } catch (error: any) {
-      console.error(`[WAHA Service] ❌ Error verifying phone code:`, error);
-      
-      // Check if it's a known error that means phone auth is not supported
-      if (error.response?.status === 404 || error.response?.status === 501 || error.response?.status === 405) {
-        return { 
-          success: false, 
-          error: 'Phone number authentication is not available with the current WAHA engine. Please use QR code authentication instead.' 
-        };
-      }
-      
-      return { success: false, error: error.message || 'Failed to verify phone code' };
-    }
-  }
-
-  /**
-   * Wait for session to reach expected state
-   */
-  private async waitForSessionState(sessionName: string, expectedStates: string[], timeoutMs: number = 30000): Promise<void> {
-    const startTime = Date.now();
-    const pollInterval = 2000; // Check every 2 seconds
-    
-    while (Date.now() - startTime < timeoutMs) {
-      try {
-        const sessionStatus = await this.getSessionStatus(sessionName);
-        console.log(`[WAHA Service] Session '${sessionName}' current state: ${sessionStatus.status}`);
-        
-        if (expectedStates.includes(sessionStatus.status)) {
-          console.log(`[WAHA Service] ✅ Session '${sessionName}' reached expected state: ${sessionStatus.status}`);
-          return;
-        }
-        
-        if (sessionStatus.status === 'FAILED' || sessionStatus.status === 'STOPPED') {
-          throw new Error(`Session failed or stopped: ${sessionStatus.status}`);
-        }
-        
-        console.log(`[WAHA Service] Waiting for session '${sessionName}' to transition from ${sessionStatus.status} to one of [${expectedStates.join(', ')}]...`);
-        await new Promise(resolve => setTimeout(resolve, pollInterval));
-      } catch (error) {
-        console.error(`[WAHA Service] Error checking session state:`, error);
-        await new Promise(resolve => setTimeout(resolve, pollInterval));
-      }
-    }
-    
-    throw new Error(`Timeout waiting for session '${sessionName}' to reach state [${expectedStates.join(', ')}]`);
-  }
-}
-
+/**
+ * WAHA WhatsApp Service - HTTP API Wrapper
+ * Replaces the complex WhatsAppBaileysService with simple HTTP calls to WAHA microservice
+ */
+
+import axios from 'axios';
+import { EventEmitter } from 'events';
+
+export interface WAHAMessage {
+  id: string;
+  body: string;
+  from: string;
+  fromMe: boolean;
+  timestamp: number;
+  type: string;
+  isGroup: boolean;
+  groupName?: string;
+  contactName: string;
+  chatId: string;
+  time: string;
+  isMedia: boolean;
+}
+
+export interface WAHAChat {
+  id: string;
+  name: string;
+  lastMessage?: string;
+  timestamp?: number;
+  isGroup: boolean;
+  participantCount?: number;
+  description?: string;
+  // Enhanced WAHA group metadata
+  inviteCode?: string;
+  picture?: string;
+  role?: 'ADMIN' | 'MEMBER' | 'SUPERADMIN';
+  settings?: {
+    messagesAdminOnly?: boolean;
+    infoAdminOnly?: boolean;
+  };
+}
+
+export interface WAHAStatus {
+  status: string;
+  isReady: boolean;
+  qrAvailable: boolean;
+  timestamp: string;
+}
+
+export interface WAHASession {
+  name: string;
+  status: 'STARTING' | 'SCAN_QR_CODE' | 'WORKING' | 'STOPPED' | 'FAILED';
+  config?: any;
+}
+
+class WAHAService extends EventEmitter {
+  private static instance: WAHAService | null = null;
+  private httpClient: any;
+  private wahaBaseUrl: string;
+  private defaultSession: string = 'default';
+  private isReady = false;
+  private connectionStatus = 'disconnected';
+  private statusMonitorInterval: NodeJS.Timeout | null = null;
+  private lastQrDataUrl: string | null = null;
+  private lastQrGeneratedAt: number | null = null;
+  private readonly qrReuseWindowMs = 25000; // reuse same QR for up to ~25s
+  private readonly qrRequestCooldownMs = 5000; // avoid hammering WAHA
+
+  private constructor() {
+    super();
+    
+    this.wahaBaseUrl = process.env.WAHA_SERVICE_URL || 'https://synapse-waha.onrender.com';
+    
+    // Get WAHA API key from environment variables
+    const wahaApiKey = process.env.WAHA_API_KEY;
+    
+    const headers: any = {
+      'Content-Type': 'application/json',
+    };
+    
+    // Add API key authentication if provided
+    if (wahaApiKey) {
+      headers['X-API-Key'] = wahaApiKey;
+      console.log('[WAHA Service] ✅ API key authentication configured');
+    } else {
+      console.warn('[WAHA Service] ⚠️ No WAHA_API_KEY found - API requests may fail with 401');
+    }
+
+    this.httpClient = axios.create({
+      baseURL: this.wahaBaseUrl,
+      timeout: 60000, // Increased to 60 seconds for chat loading operations
+      headers,
+    });
+
+    // Setup request interceptors for logging
+    this.httpClient.interceptors.request.use((config: any) => {
+      console.log(`[WAHA API] ${config.method?.toUpperCase()} ${config.url}`);
+      return config;
+    });
+
+    this.httpClient.interceptors.response.use(
+      (response: any) => {
+        console.log(`[WAHA API] ✅ ${response.status} ${response.config.url}`);
+        return response;
+      },
+      (error: any) => {
+        console.error(`[WAHA API] ❌ ${error.response?.status || 'NETWORK_ERROR'} ${error.config?.url}:`, error.message);
+        return Promise.reject(error);
+      }
+    );
+
+    console.log(`[WAHA Service] Initialized with base URL: ${this.wahaBaseUrl}`);
+    
+    // Set up event listeners for authentication
+    this.on('authenticated', this.handleAuthentication.bind(this));
+  }
+
+  /**
+   * Handle authentication event - fetch chats automatically with retry logic
+   */
+  private async handleAuthentication(authData: any): Promise<void> {
+    try {
+      console.log('[WAHA Service] 🎉 Handling authentication event:', authData);
+      
+      // Wait for the session to stabilize
+      await new Promise(resolve => setTimeout(resolve, 2000));
+      
+      // Try to fetch chats with retry logic since WAHA might need time to sync
+      console.log('[WAHA Service] Fetching chats after authentication...');
+      let chats: any[] = [];
+      let attempts = 0;
+      const maxAttempts = 3;
+      
+      while (attempts < maxAttempts && chats.length === 0) {
+        attempts++;
+        try {
+          chats = await this.getChats();
+          console.log(`[WAHA Service] Attempt ${attempts}: fetched ${chats.length} chats`);
+          
+          if (chats.length === 0 && attempts < maxAttempts) {
+            console.log(`[WAHA Service] No chats found, waiting 3s before retry ${attempts + 1}/${maxAttempts}`);
+            await new Promise(resolve => setTimeout(resolve, 3000));
+          }
+        } catch (error) {
+          console.error(`[WAHA Service] Chat fetch attempt ${attempts} failed:`, error);
+          if (attempts < maxAttempts) {
+            await new Promise(resolve => setTimeout(resolve, 2000));
+          }
+        }
+      }
+      
+      console.log(`[WAHA Service] ✅ Authentication handling complete: ${chats.length} chats after ${attempts} attempts`);
+      
+      // Emit chats updated event
+      this.emit('chats_updated', {
+        groups: chats.filter(chat => chat.isGroup),
+        privateChats: chats.filter(chat => !chat.isGroup),
+        totalCount: chats.length
+      });
+      
+      // Broadcast via Socket.IO if available
+      const io_instance = (global as any).io;
+      if (io_instance) {
+        console.log('[WAHA Service] Broadcasting chats update via Socket.IO');
+        io_instance.emit('whatsapp:chats_updated', {
+          groups: chats.filter(chat => chat.isGroup),
+          privateChats: chats.filter(chat => !chat.isGroup),
+          totalCount: chats.length,
+          fetchAttempts: attempts
+        });
+      }
+      
+    } catch (error) {
+      console.error('[WAHA Service] ❌ Error handling authentication:', error);
+    }
+  }
+
+  public static getInstance(): WAHAService {
+    if (!WAHAService.instance) {
+      WAHAService.instance = new WAHAService();
+    }
+    return WAHAService.instance;
+  }
+
+  /**
+   * Initialize WAHA service - starts the default session
+   */
+  async initialize(): Promise<void> {
+    try {
+      console.log('[WAHA Service] Initializing...');
+      
+      // Check if WAHA service is running
+      await this.healthCheck();
+      
+      // Start default session (don't fail initialization if this fails)
+      try {
+        await this.startSession();
+        
+        // Check session status
+        const status = await this.getSessionStatus();
+        this.connectionStatus = status.status;
+        this.isReady = status.status === 'WORKING';
+        
+        console.log(`[WAHA Service] ✅ Initialized. Status: ${status.status}`);
+      } catch (sessionError) {
+        console.warn('[WAHA Service] ⚠️ Failed to start/check session during initialization:', sessionError);
+        // Service is healthy but session failed - still usable for QR generation
+        this.connectionStatus = 'session_failed';
+        this.isReady = true; // Still mark as ready for basic operations
+      }
+      
+      this.emit('ready');
+      
+      // Start status monitoring after successful initialization
+      this.startStatusMonitoring();
+      
+      // Try to initialize default session immediately
+      this.initializeDefaultSession();
+      
+    } catch (error) {
+      console.error('[WAHA Service] ❌ Initialization failed:', error);
+      this.connectionStatus = 'failed';
+      this.isReady = false;
+      this.emit('error', error);
+      
+      // Don't throw initialization errors - allow fallback to Baileys
+      console.log('[WAHA Service] 🔄 Will allow fallback to Baileys service');
+    }
+  }
+
+  /**
+   * Start periodic status monitoring
+   */
+  public startStatusMonitoring(): void {
+    // Clear any existing monitor
+    this.stopStatusMonitoring();
+    
+    console.log('[WAHA Service] Starting periodic status monitoring');
+    this.statusMonitorInterval = setInterval(async () => {
+      try {
+        await this.getStatus(); // This will emit events if status changes
+      } catch (error) {
+        console.error('[WAHA Service] Error during status monitoring:', error);
+      }
+    }, 5000); // Check every 5 seconds
+  }
+
+  /**
+   * Stop periodic status monitoring
+   */
+  public stopStatusMonitoring(): void {
+    if (this.statusMonitorInterval) {
+      console.log('[WAHA Service] Stopping periodic status monitoring');
+      clearInterval(this.statusMonitorInterval);
+      this.statusMonitorInterval = null;
+    }
+  }
+
+  /**
+   * Initialize default session (create if doesn't exist)
+   */
+  private async initializeDefaultSession(): Promise<void> {
+    try {
+      console.log('[WAHA Service] Initializing default session...');
+      
+      // Wait a moment for WAHA service to be fully ready
+      await new Promise(resolve => setTimeout(resolve, 2000));
+      
+      const session = await this.startSession();
+      console.log(`[WAHA Service] ✅ Default session initialized with status: ${session.status}`);
+    } catch (error) {
+      console.error('[WAHA Service] ⚠️ Could not initialize default session (will try again later):', error);
+      
+      // Retry after 10 seconds
+      setTimeout(() => {
+        this.initializeDefaultSession();
+      }, 10000);
+    }
+  }
+
+  /**
+   * Health check - verify WAHA service is running
+   */
+  async healthCheck(): Promise<boolean> {
+    console.log(`[WAHA Service] 🔍 Starting health check for: ${this.wahaBaseUrl}`);
+    
+    // Try multiple health check endpoints with longer timeouts for network stability
+    const healthEndpoints = ['/api/version', '/api/sessions', '/ping', '/'];
+    let lastError = null;
+    
+    for (const endpoint of healthEndpoints) {
+      try {
+        console.log(`[WAHA Service] Trying health check: ${this.wahaBaseUrl}${endpoint}`);
+        const response = await this.httpClient.get(endpoint, {
+          timeout: 20000, // Increased timeout for Render.com network delays
+          validateStatus: (status: number) => status < 500, // Accept 4xx as "service is running"
+        });
+        
+        console.log(`[WAHA Service] Response from ${endpoint}: ${response.status} - ${response.statusText}`);
+        
+        if (response.status < 500) { // Service is running even if endpoint doesn't exist
+          console.log(`[WAHA Service] ✅ Health check passed using ${endpoint} (status: ${response.status})`);
+          this.isReady = true;
+          this.connectionStatus = 'connected';
+          return true;
+        }
+      } catch (error: any) {
+        lastError = error;
+        const errorMsg = error?.response?.status 
+          ? `HTTP ${error.response.status}: ${error.response.statusText}`
+          : error.code 
+          ? `Network Error: ${error.code}`
+          : error.message || 'Unknown error';
+        
+        console.log(`[WAHA Service] Health check ${endpoint} failed: ${errorMsg}`);
+        
+        // If we get a 404 or 405, service is running but endpoint doesn't exist
+        if (error?.response?.status === 404 || error?.response?.status === 405) {
+          console.log(`[WAHA Service] ✅ Service is running (got ${error.response.status} for ${endpoint})`);
+          this.isReady = true;
+          this.connectionStatus = 'connected';
+          return true;
+        }
+      }
+    }
+    
+    console.error('[WAHA Service] ❌ All health check endpoints failed');
+    console.error('[WAHA Service] Last error:', lastError?.message || lastError);
+    
+    this.isReady = false;
+    this.connectionStatus = 'disconnected';
+    throw new Error(`WAHA service is not responding: ${lastError?.message || 'All health checks failed'}`);
+  }
+
+  /**
+   * Start a WhatsApp session
+   */
+  async startSession(sessionName: string = this.defaultSession): Promise<WAHASession> {
+    try {
+      console.log(`[WAHA Service] Starting session management for '${sessionName}'`);
+      
+      // Prepare webhook URL at the top level to avoid scope issues
+      const webhookUrl = process.env.BACKEND_URL || 'https://synapse-backend-7lq6.onrender.com';
+      const fullWebhookUrl = `${webhookUrl}/api/v1/waha/webhook`;
+      console.log(`[WAHA Service] 🔧 FIXED: Using BACKEND webhook URL: ${fullWebhookUrl}`);
+      
+      // First, try to get existing session and check its status
+      let sessionExists = false;
+      let sessionData = null;
+      
+      try {
+        const existingSession = await this.httpClient.get(`/api/sessions/${sessionName}`);
+        sessionExists = true;
+        sessionData = existingSession.data;
+        console.log(`[WAHA Service] Session '${sessionName}' exists with status: ${sessionData?.status || 'unknown'}`);
+        
+        // If session is stopped, we need to start it
+        if (sessionData?.status === 'STOPPED') {
+          console.log(`[WAHA Service] Session '${sessionName}' is stopped, attempting to start...`);
+          await this.httpClient.post(`/api/sessions/${sessionName}/start`);
+          console.log(`[WAHA Service] ✅ Session '${sessionName}' started from stopped state`);
+          return sessionData;
+        } else if (sessionData?.status === 'WORKING' || sessionData?.status === 'SCAN_QR_CODE' || sessionData?.status === 'STARTING') {
+          console.log(`[WAHA Service] ✅ Session '${sessionName}' is already active (${sessionData?.status})`);
+          return sessionData;
+        }
+      } catch (getError: any) {
+        if (getError.response?.status === 404) {
+          console.log(`[WAHA Service] Session '${sessionName}' doesn't exist, will create new one`);
+          sessionExists = false;
+        } else {
+          console.error(`[WAHA Service] Unexpected error checking session:`, getError);
+          throw getError;
+        }
+      }
+
+      // If session doesn't exist, create it
+      if (!sessionExists) {
+        console.log(`[WAHA Service] Creating new session '${sessionName}'...`);
+        const engine = process.env.WAHA_ENGINE?.trim();
+        const createPayload: any = { name: sessionName };
+        if (engine) {
+          createPayload.engine = engine;
+          console.log(`[WAHA Service] Using configured WAHA engine: ${engine}`);
+        }
+        console.log(`[WAHA Service] Making POST request to /api/sessions with payload:`, createPayload);
+        
+        // Create session (minimal payload; webhooks added after successful start)
+        const response = await this.httpClient.post('/api/sessions', createPayload);
+        
+        console.log(`[WAHA Service] ✅ Session creation response:`, response.status);
+        console.log(`[WAHA Service] 📋 Full response data:`, JSON.stringify(response.data, null, 2));
+        sessionData = response.data;
+        sessionExists = true;
+        
+        // CRITICAL: Wait for WAHA to initialize the session
+        console.log(`[WAHA Service] ⏳ Waiting 3 seconds for WAHA to initialize session...`);
+        await new Promise(resolve => setTimeout(resolve, 3000));
+        
+        // Verify session was actually created by listing all sessions
+        try {
+          const allSessions = await this.httpClient.get('/api/sessions');
+          console.log(`[WAHA Service] 📋 All sessions after creation:`, allSessions.data);
+        } catch (listError) {
+          console.log(`[WAHA Service] ⚠️ Could not list sessions:`, listError);
+        }
+      }
+      
+      // Always try to start the session after creation with retry logic
+      if (sessionExists) {
+        let startSuccess = false;
+        let attempts = 0;
+        const maxAttempts = 3;
+        
+        while (!startSuccess && attempts < maxAttempts) {
+          attempts++;
+          try {
+            console.log(`[WAHA Service] 🚀 Starting session '${sessionName}' (attempt ${attempts}/${maxAttempts}) with POST /api/sessions/${sessionName}/start`);
+            
+            // First verify session exists before starting
+            const sessionCheck = await this.httpClient.get(`/api/sessions/${sessionName}`);
+            console.log(`[WAHA Service] ✅ Session exists before start attempt:`, sessionCheck.data);
+            
+            const startResponse = await this.httpClient.post(`/api/sessions/${sessionName}/start`);
+            console.log(`[WAHA Service] ✅ Session '${sessionName}' start response:`, startResponse.status, startResponse.data);
+            startSuccess = true;
+            
+          } catch (startError: any) {
+            console.error(`[WAHA Service] ❌ Failed to start session '${sessionName}' (attempt ${attempts}):`, startError.message);
+            console.error(`[WAHA Service] Start error details:`, {
+              status: startError?.response?.status,
+              statusText: startError?.response?.statusText,
+              data: startError?.response?.data
+            });
+            
+            if (attempts < maxAttempts) {
+              console.log(`[WAHA Service] ⏳ Waiting 2 seconds before retry...`);
+              await new Promise(resolve => setTimeout(resolve, 2000));
+            }
+          }
+        }
+        
+        if (!startSuccess) {
+          console.error(`[WAHA Service] ❌ Failed to start session after ${maxAttempts} attempts`);
+        } else {
+          // After successful start, add webhooks
+          try {
+            console.log(`[WAHA Service] 🔗 Adding webhooks to session '${sessionName}'...`);
+            await this.httpClient.post(`/api/sessions/${sessionName}/config`, {
+              webhooks: [
+                {
+                  url: fullWebhookUrl,
+                  events: ['session.status', 'message'],
+                  hmac: null,
+                  retries: {
+                    delaySeconds: 2,
+                    attempts: 15
+                  }
+                }
+              ]
+            });
+            console.log(`[WAHA Service] ✅ Webhooks added successfully`);
+          } catch (webhookError) {
+            console.error(`[WAHA Service] ⚠️ Failed to add webhooks (non-critical):`, webhookError);
+          }
+        }
+      }
+      
+      // Ensure we return proper session data
+      if (!sessionData || !sessionData.name) {
+        console.log(`[WAHA Service] ⚠️ Session data incomplete, fetching fresh status...`);
+        try {
+          sessionData = await this.getSessionStatus(sessionName);
+        } catch (fetchError) {
+          console.error(`[WAHA Service] ❌ Could not fetch session status:`, fetchError);
+          // Return minimal session data
+          sessionData = { name: sessionName, status: 'STARTING' };
+        }
+      }
+      
+      return sessionData;
+    } catch (error: any) {
+      // Handle "already exists" error gracefully
+      if (error.response?.status === 422 && error.response?.data?.message?.includes('already exists')) {
+        console.log(`[WAHA Service] ✅ Session '${sessionName}' already exists (422 handled)`);
+        // Try to get the existing session and start it if needed
+        try {
+          const existingSession = await this.httpClient.get(`/api/sessions/${sessionName}`);
+          const sessionData = existingSession.data;
+          
+          // If it's stopped, start it
+          if (sessionData?.status === 'STOPPED') {
+            await this.httpClient.post(`/api/sessions/${sessionName}/start`);
+            console.log(`[WAHA Service] ✅ Restarted stopped session '${sessionName}'`);
+          }
+          
+          return sessionData;
+        } catch (getError) {
+          console.error(`[WAHA Service] ❌ Could not retrieve existing session:`, getError);
+        }
+      }
+      
+      console.error(`[WAHA Service] ❌ Failed to start session '${sessionName}':`, error);
+      throw error;
+    }
+  }
+
+  /**
+   * Get session status
+   */
+  async getSessionStatus(sessionName: string = this.defaultSession): Promise<WAHASession> {
+    try {
+      const response = await this.httpClient.get(`/api/sessions/${sessionName}`);
+      return response.data;
+    } catch (error: any) {
+      // If session doesn't exist (404), return a default status indicating it needs to be created
+      if (error.response?.status === 404) {
+        console.log(`[WAHA Service] Session '${sessionName}' does not exist, needs to be created`);
+        return {
+          name: sessionName,
+          status: 'STOPPED'
+        };
+      }
+      // Treat transient upstream failures (5xx, network errors) as non-fatal: report STOPPED
+      const statusCode = error.response?.status;
+      if (!statusCode || statusCode >= 500) {
+        console.warn(`[WAHA Service] ⚠️ Transient error getting session '${sessionName}' (status: ${statusCode || 'NETWORK_ERROR'}) → returning STOPPED`);
+        return {
+          name: sessionName,
+          status: 'STOPPED'
+        };
+      }
+      console.error(`[WAHA Service] ❌ Failed to get session status for '${sessionName}':`, error);
+      throw error;
+    }
+  }
+
+  /**
+   * Get QR code for session (following WAHA API documentation)
+   */
+  async getQRCode(sessionName: string = this.defaultSession, force: boolean = false): Promise<string> {
+    console.log(`[WAHA Service] Starting QR code generation for session '${sessionName}', force=${force}`);
+    
+    try {
+      // Throttle QR requests to avoid device-link rate limits
+      const now = Date.now();
+      if (!force && this.lastQrGeneratedAt && now - this.lastQrGeneratedAt < this.qrRequestCooldownMs) {
+        console.log('[WAHA Service] ⏳ Throttling QR requests; returning recent QR');
+        if (this.lastQrDataUrl) return this.lastQrDataUrl;
+      }
+
+      // Reuse a fresh QR within a short window to avoid regenerating constantly
+      if (!force && this.lastQrGeneratedAt && now - this.lastQrGeneratedAt < this.qrReuseWindowMs && this.lastQrDataUrl) {
+        console.log('[WAHA Service] 🔁 Reusing cached QR within reuse window');
+        return this.lastQrDataUrl;
+      }
+
+      // Ensure session exists and is in a proper state for QR
+      console.log(`[WAHA Service] Ensuring session '${sessionName}' exists and is configured...`);
+      let current = await this.getSessionStatus(sessionName);
+      if (current.status === 'STOPPED' || current.status === 'FAILED') {
+        await this.startSession(sessionName);
+        current = await this.getSessionStatus(sessionName);
+      }
+      
+      // Wait for session to reach SCAN_QR_CODE state with longer timeout
+      console.log(`[WAHA Service] Waiting for session '${sessionName}' to reach QR ready state...`);
+      await this.waitForSessionState(sessionName, ['SCAN_QR_CODE'], 30000); // 30 seconds for stability
+      
+      // Get QR code using WAHA's proper endpoint: GET /api/{session}/auth/qr (per official docs)
+      console.log(`[WAHA Service] Requesting QR code from GET /api/${sessionName}/auth/qr`);
+      const response = await this.httpClient.get(`/api/${sessionName}/auth/qr`, {
+        responseType: 'arraybuffer',
+        timeout: 15000, // 15 second timeout for QR generation
+        validateStatus: (status: number) => status === 200 // Only accept 200 status
+      });
+      
+      console.log(`[WAHA Service] QR code response received, status: ${response.status}`);
+      
+      if (response.data && response.data.byteLength > 0) {
+        const base64 = Buffer.from(response.data).toString('base64');
+        console.log(`[WAHA Service] ✅ QR code converted to base64, length: ${base64.length}`);
+        const dataUrl = `data:image/png;base64,${base64}`;
+        this.lastQrDataUrl = dataUrl;
+        this.lastQrGeneratedAt = Date.now();
+        return dataUrl;
+      } else {
+        throw new Error('Empty QR code response from WAHA service');
+      }
+    } catch (error: any) {
+      console.error(`[WAHA Service] ❌ Failed to get QR code for '${sessionName}':`, error);
+      console.error(`[WAHA Service] Error details:`, {
+        status: error?.response?.status,
+        statusText: error?.response?.statusText,
+        data: error?.response?.data?.toString?.() || error?.response?.data
+      });
+      
+      // Handle specific error cases
+      if (error?.response?.status === 422) {
+        throw new Error('Session is not ready for QR code generation. Please restart the session.');
+      } else if (error?.response?.status === 404) {
+        throw new Error('QR code endpoint not found. Please check WAHA service configuration.');
+      } else if (error?.response?.status === 502) {
+        throw new Error('WAHA service is not responding. Please check service availability.');
+      }
+      
+      const errorMessage = error instanceof Error ? error.message : String(error);
+      throw new Error(`Failed to get QR code: ${errorMessage}`);
+    }
+  }
+
+  /**
+   * Send text message
+   */
+  async sendMessage(chatId: string, text: string, sessionName: string = this.defaultSession): Promise<any> {
+    try {
+      console.log(`[WAHA Service] Sending message to ${chatId} in session '${sessionName}'...`);
+      
+      // WAHA API structure: POST /api/{session}/sendText
+      const response = await this.httpClient.post(`/api/${sessionName}/sendText`, {
+        chatId,
+        text
+      });
+      
+      console.log(`[WAHA Service] ✅ Message sent to ${chatId}`);
+      return response.data;
+    } catch (error: any) {
+      console.error(`[WAHA Service] ❌ Failed to send message to ${chatId}:`, error.response?.status, error.response?.data);
+      throw error;
+    }
+  }
+
+  /**
+   * Send media message
+   */
+  async sendMedia(chatId: string, mediaUrl: string, caption?: string, sessionName: string = this.defaultSession): Promise<any> {
+    try {
+      console.log(`[WAHA Service] Sending media to ${chatId} in session '${sessionName}'...`);
+      
+      // WAHA API structure: POST /api/{session}/sendFile
+      const response = await this.httpClient.post(`/api/${sessionName}/sendFile`, {
+        chatId,
+        file: {
+          url: mediaUrl
+        },
+        caption
+      });
+      
+      console.log(`[WAHA Service] ✅ Media sent to ${chatId}`);
+      return response.data;
+    } catch (error: any) {
+      console.error(`[WAHA Service] ❌ Failed to send media to ${chatId}:`, error.response?.status, error.response?.data);
+      throw error;
+    }
+  }
+
+  /**
+   * Get chats with WAHA-compliant pagination and filtering
+   */
+  async getChats(
+    sessionName: string = this.defaultSession,
+    options: {
+      limit?: number;
+      offset?: number;
+      sortBy?: 'messageTimestamp' | 'id' | 'name';
+      sortOrder?: 'desc' | 'asc';
+      exclude?: string[];
+    } = {}
+  ): Promise<WAHAChat[]> {
+    try {
+      console.log(`[WAHA Service] Getting chats for session '${sessionName}'...`);
+      
+      // Check session status first
+      const sessionStatus = await this.getSessionStatus(sessionName);
+      console.log(`[WAHA Service] Session '${sessionName}' status: ${sessionStatus.status}`);
+      
+      if (sessionStatus.status !== 'WORKING') {
+        console.log(`[WAHA Service] Session not in WORKING status (${sessionStatus.status}), returning empty chats`);
+        return [];
+      }
+      
+      const normalizeChats = (raw: any): any[] => {
+        if (Array.isArray(raw)) return raw;
+        if (Array.isArray(raw?.chats)) return raw.chats;
+        if (Array.isArray(raw?.data)) return raw.data;
+        return [];
+      };
+
+      const mapChats = (items: any[]): WAHAChat[] => {
+        return (items || []).map((chat: any) => ({
+          id: chat.id,
+          name: chat.name || chat.subject || chat.title || chat.id,
+          // Robust group detection: WAHA may omit isGroup. Treat *@g.us as group.
+          isGroup: Boolean(chat.isGroup) || (typeof chat.id === 'string' && chat.id.includes('@g.us')),
+          lastMessage: chat.lastMessage?.body,
+          timestamp: chat.lastMessage?.timestamp,
+          participantCount: chat.participantCount
+        }));
+      };
+
+      const tryOverview = async (): Promise<WAHAChat[] | null> => {
+        try {
+          console.log(`[WAHA Service] Trying chats overview with 45s timeout...`);
+          const res = await this.httpClient.get(`/api/${sessionName}/chats/overview`, { timeout: 45000 });
+          const items = normalizeChats(res.data);
+          console.log(`[WAHA Service] ✅ Chats overview successful; got ${items.length} items`);
+          if (items.length > 0) {
+            return mapChats(items);
+          } else {
+            console.log('[WAHA Service] Overview endpoint returned empty result, will try direct /chats');
+            return null;
+          }
+        } catch (e: any) {
+          const errorMsg = e?.response?.status === 404 ? 'Overview endpoint not available (404)' : `${e?.message || e}`;
+          console.log(`[WAHA Service] ❌ Chats overview failed: ${errorMsg}`);
+          if (errorMsg.includes('timeout')) {
+            console.log(`[WAHA Service] Overview endpoint timed out after 45s, will try direct /chats`);
+          }
+          return null;
+        }
+      };
+
+      const tryChats = async (timeoutMs: number): Promise<WAHAChat[] | null> => {
+        try {
+          // Build WAHA-compliant query parameters
+          const params = new URLSearchParams();
+          if (options.limit) params.append('limit', options.limit.toString());
+          if (options.offset) params.append('offset', options.offset.toString());
+          if (options.sortBy) params.append('sortBy', options.sortBy);
+          if (options.sortOrder) params.append('sortOrder', options.sortOrder);
+          if (options.exclude?.length) params.append('exclude', options.exclude.join(','));
+
+          const queryString = params.toString();
+          const endpoint = `/api/${sessionName}/chats${queryString ? `?${queryString}` : ''}`;
+          
+          console.log(`[WAHA Service] Trying direct /chats endpoint with ${timeoutMs/1000}s timeout...`);
+          console.log(`[WAHA Service] Using WAHA-compliant endpoint: ${endpoint}`);
+          const res = await this.httpClient.get(endpoint, { timeout: timeoutMs });
+          const items = normalizeChats(res.data);
+          console.log(`[WAHA Service] ✅ Direct /chats successful; got ${items.length} items`);
+          return mapChats(items);
+        } catch (e: any) {
+          const errorMsg = e?.message || e;
+          console.log(`[WAHA Service] ❌ /chats failed (${timeoutMs/1000}s): ${errorMsg}`);
+          if (errorMsg.includes('timeout')) {
+            console.log(`[WAHA Service] Direct chats endpoint timed out after ${timeoutMs/1000}s`);
+          }
+          return null;
+        }
+      };
+
+      // Attempt sequence: overview(45s) → chats(30s) → refresh → chats(20s)
+      console.log(`[WAHA Service] Starting chat loading sequence for session '${sessionName}'...`);
+      let chats: WAHAChat[] | null = await tryOverview();
+      
+      if (!chats || chats.length === 0) {
+        console.log(`[WAHA Service] Overview failed or empty, trying direct /chats...`);
+        chats = await tryChats(30000);
+      }
+      
+      if (!chats || chats.length === 0) {
+        console.log(`[WAHA Service] Direct /chats failed or empty, requesting refresh...`);
+        try {
+          await this.httpClient.post(`/api/${sessionName}/chats/refresh`, {}, { timeout: 10000 });
+          console.log('[WAHA Service] ✅ Chats refresh requested successfully');
+          // Wait a moment for refresh to process
+          await new Promise(resolve => setTimeout(resolve, 2000));
+        } catch (refreshError: any) {
+          console.log(`[WAHA Service] ❌ Chats refresh failed: ${refreshError?.message || refreshError}`);
+        }
+        console.log(`[WAHA Service] Trying /chats again after refresh...`);
+        chats = await tryChats(20000);
+      }
+
+      if (!chats || chats.length === 0) {
+        console.warn('[WAHA Service] ⚠️ No chats retrieved from any endpoint');
+        console.warn('[WAHA Service] This could indicate: 1) Session not fully ready, 2) No chats exist, 3) Service issues');
+        return [];
+      }
+
+      // Validate that we have meaningful chat data
+      const validChats = chats.filter(chat => chat.id && chat.name);
+      if (validChats.length !== chats.length) {
+        console.warn(`[WAHA Service] Filtered out ${chats.length - validChats.length} invalid chats`);
+      }
+
+      // Enforce a hard cap to reduce memory usage when WAHA returns huge lists
+      const limit = Math.max(1, parseInt(process.env.WAHA_CHATS_LIMIT || '300', 10));
+      if (validChats.length > limit) {
+        console.log(`[WAHA Service] Capping chats from ${validChats.length} to ${limit} (WAHA_CHATS_LIMIT)`);
+        return validChats.slice(0, limit);
+      }
+
+      console.log(`[WAHA Service] ✅ Successfully retrieved ${validChats.length} valid chats`);
+      return validChats;
+    } catch (error: any) {
+      console.error(`[WAHA Service] ❌ Failed to get chats for '${sessionName}':`, error.response?.status, error.response?.data);
+      
+      // Handle specific 422 error for session not ready
+      if (error.response?.status === 422) {
+        console.log(`[WAHA Service] Session not ready (422), returning empty chats`);
+        return [];
+      }
+      
+      // Return empty array instead of throwing to prevent 500 errors
+      return [];
+    }
+  }
+
+  /**
+   * Get groups using WAHA groups endpoint (compliant), fallback to filtering chats
+   */
+  async getGroups(
+    sessionName: string = this.defaultSession,
+    options: {
+      limit?: number;
+      offset?: number;
+      sortBy?: 'id' | 'subject';
+      sortOrder?: 'desc' | 'asc';
+      exclude?: string[];
+    } = {}
+  ): Promise<WAHAChat[]> {
+    try {
+      // Ensure session is working
+      const sessionStatus = await this.getSessionStatus(sessionName);
+      if (sessionStatus.status !== 'WORKING') {
+        return [];
+      }
+      try {
+        // Build WAHA-compliant query parameters for groups
+        const params = new URLSearchParams();
+        if (options.limit) params.append('limit', options.limit.toString());
+        if (options.offset) params.append('offset', options.offset.toString());
+        if (options.sortBy) params.append('sortBy', options.sortBy);
+        if (options.sortOrder) params.append('sortOrder', options.sortOrder);
+        if (options.exclude?.length) params.append('exclude', options.exclude.join(','));
+
+        const queryString = params.toString();
+        const endpoint = `/api/${sessionName}/groups${queryString ? `?${queryString}` : ''}`;
+        
+        console.log(`[WAHA Service] Using WAHA-compliant groups endpoint: ${endpoint}`);
+        const res = await this.httpClient.get(endpoint);
+        console.log(`[WAHA Service] Received ${res.data.length} groups`);
+        return res.data.map((g: any) => ({
+          id: g.id || g.chatId || g.groupId,
+          name: g.name || g.subject || g.title || g.id,
+          description: g.description,
+          isGroup: true,
+          lastMessage: g.lastMessage?.body,
+          timestamp: g.lastMessage?.timestamp,
+          participantCount: g.participants?.length || g.participantCount || 0,
+          // Enhanced WAHA group metadata
+          inviteCode: g.invite || g.inviteCode,
+          picture: g.picture,
+          role: g.role, // 'ADMIN', 'MEMBER', etc.
+          settings: {
+            messagesAdminOnly: g.settings?.messagesAdminOnly,
+            infoAdminOnly: g.settings?.infoAdminOnly
+          }
+        }));
+      } catch (e: any) {
+        if (e.response?.status === 404) {
+          console.log(`[WAHA Service] /groups endpoint not available, falling back to chats filter`);
+        } else {
+          console.warn(`[WAHA Service] Groups endpoint error, falling back to chats filter`, e.message);
+        }
+        const chats = await this.getChats(sessionName);
+        return chats.filter(c => c.isGroup || (typeof c.id === 'string' && c.id.includes('@g.us')));
+      }
+    } catch (err) {
+      console.error('[WAHA Service] Failed to get groups:', err);
+      return [];
+    }
+  }
+
+  /**
+   * Request WAHA to refresh groups (WAHA-compliant implementation)
+   */
+  async refreshGroups(sessionName: string = this.defaultSession): Promise<{ success: boolean; message?: string }> {
+    try {
+      console.log(`[WAHA Service] Refreshing groups for session '${sessionName}'`);
+      
+      // Try WAHA-compliant refresh endpoint first
+      try {
+        const response = await this.httpClient.post(`/api/${sessionName}/groups/refresh`);
+        console.log(`[WAHA Service] ✅ Groups refreshed successfully`);
+        return { success: true, message: 'Groups refreshed successfully' };
+      } catch (refreshError: any) {
+        // If refresh endpoint doesn't exist (404), that's expected for some engines
+        if (refreshError.response?.status === 404) {
+          console.log(`[WAHA Service] Groups refresh endpoint not available - groups auto-refresh by WAHA`);
+          return { success: true, message: 'Groups are automatically refreshed by WAHA service' };
+        } else {
+          console.warn(`[WAHA Service] Groups refresh failed:`, refreshError.message);
+          throw refreshError;
+        }
+      }
+    } catch (error: any) {
+      console.error(`[WAHA Service] ❌ Failed to refresh groups:`, error);
+      return { success: false, message: error.message || 'Failed to refresh groups' };
+    }
+  }
+
+  /**
+   * Get group participants (WAHA-compliant)
+   */
+  async getGroupParticipants(groupId: string, sessionName: string = this.defaultSession): Promise<any[]> {
+    try {
+      console.log(`[WAHA Service] Getting participants for group '${groupId}'`);
+      const response = await this.httpClient.get(`/api/${sessionName}/groups/${encodeURIComponent(groupId)}/participants`);
+      return response.data || [];
+    } catch (error: any) {
+      console.error(`[WAHA Service] ❌ Failed to get group participants:`, error);
+      return [];
+    }
+  }
+
+  /**
+   * Get specific group details (WAHA-compliant)
+   */
+  async getGroupDetails(groupId: string, sessionName: string = this.defaultSession): Promise<any> {
+    try {
+      console.log(`[WAHA Service] Getting details for group '${groupId}'`);
+      const response = await this.httpClient.get(`/api/${sessionName}/groups/${encodeURIComponent(groupId)}`);
+      return response.data;
+    } catch (error: any) {
+      console.error(`[WAHA Service] ❌ Failed to get group details:`, error);
+      return null;
+    }
+  }
+
+  /**
+   * Get messages from chat
+   */
+  async getMessages(chatId: string, limit: number = 50, sessionName: string = this.defaultSession): Promise<WAHAMessage[]> {
+    try {
+      console.log(`[WAHA Service] Getting messages for chat '${chatId}' in session '${sessionName}'...`);
+      
+      // Check session status first
+      const sessionStatus = await this.getSessionStatus(sessionName);
+      console.log(`[WAHA Service] Session '${sessionName}' status: ${sessionStatus.status}`);
+      
+      if (sessionStatus.status !== 'WORKING') {
+        console.log(`[WAHA Service] Session not in WORKING status (${sessionStatus.status}), returning empty messages`);
+        return [];
+      }
+      
+      // WAHA API endpoint structure: /api/{session}/chats/{chatId}/messages
+      const response = await this.httpClient.get(`/api/${sessionName}/chats/${encodeURIComponent(chatId)}/messages`, {
+        params: { limit },
+        timeout: 20000
+      });
+      
+      console.log(`[WAHA Service] Received ${response.data.length} messages`);
+      
+      return response.data.map((msg: any) => ({
+        id: msg.id,
+        body: msg.body || '',
+        from: msg.from,
+        fromMe: msg.fromMe || false,
+        timestamp: msg.timestamp,
+        type: msg.type || 'text',
+        isGroup: msg.chatId?.includes('@g.us') || false,
+        contactName: msg.notifyName || msg.from,
+        chatId: msg.chatId,
+        time: new Date(msg.timestamp * 1000).toLocaleTimeString(),
+        isMedia: msg.type !== 'text'
+      }));
+    } catch (error: any) {
+      console.error(`[WAHA Service] ❌ Failed to get messages for ${chatId}:`, error.response?.status, error.response?.data);
+      
+      // Handle specific 422 error for session not ready
+      if (error.response?.status === 422) {
+        console.log(`[WAHA Service] Session not ready (422), returning empty messages`);
+        return [];
+      }
+      
+      // Return empty array instead of throwing to prevent 500 errors
+      return [];
+    }
+  }
+
+  /**
+   * Get recent messages from all chats
+   */
+  async getRecentMessages(limit: number = 50, sessionName: string = this.defaultSession): Promise<WAHAMessage[]> {
+    try {
+      console.log(`[WAHA Service] Getting recent messages from all chats in session '${sessionName}'...`);
+      
+      // Check session status first
+      const sessionStatus = await this.getSessionStatus(sessionName);
+      console.log(`[WAHA Service] Session '${sessionName}' status: ${sessionStatus.status}`);
+      
+      if (sessionStatus.status !== 'WORKING') {
+        console.log(`[WAHA Service] Session not in WORKING status (${sessionStatus.status}), returning empty messages`);
+        return [];
+      }
+      
+      // Get all chats first
+      const chats = await this.getChats(sessionName);
+      
+      if (!chats || chats.length === 0) {
+        console.log(`[WAHA Service] No chats found, returning empty messages`);
+        return [];
+      }
+      
+      // Get messages from each chat (limit per chat to avoid overwhelming)
+      const messagesPerChat = Math.max(1, Math.floor(limit / Math.min(chats.length, 10)));
+      const allMessages: WAHAMessage[] = [];
+      
+      // Process first 10 chats with most recent activity
+      const sortedChats = chats
+        .filter(chat => chat.timestamp) // Only chats with recent activity
+        .sort((a, b) => (b.timestamp || 0) - (a.timestamp || 0))
+        .slice(0, 10);
+      
+      console.log(`[WAHA Service] Getting messages from ${sortedChats.length} most active chats (${messagesPerChat} messages per chat)`);
+      
+      for (const chat of sortedChats) {
+        try {
+          const chatMessages = await this.getMessages(chat.id, messagesPerChat, sessionName);
+          allMessages.push(...chatMessages);
+          
+          // Stop if we've reached the limit
+          if (allMessages.length >= limit) {
+            break;
+          }
+        } catch (chatError) {
+          console.warn(`[WAHA Service] Failed to get messages from chat ${chat.id}:`, chatError);
+          // Continue with other chats
+        }
+      }
+      
+      // Sort by timestamp descending and limit results
+      const sortedMessages = allMessages
+        .sort((a, b) => b.timestamp - a.timestamp)
+        .slice(0, limit);
+      
+      console.log(`[WAHA Service] Collected ${sortedMessages.length} recent messages from ${sortedChats.length} chats`);
+      return sortedMessages;
+      
+    } catch (error: any) {
+      console.error(`[WAHA Service] ❌ Failed to get recent messages:`, error.response?.status, error.response?.data);
+      return [];
+    }
+  }
+
+  /**
+   * Stop session
+   */
+  async stopSession(sessionName: string = this.defaultSession): Promise<void> {
+    try {
+      await this.httpClient.delete(`/api/sessions/${sessionName}`);
+      console.log(`[WAHA Service] ✅ Session '${sessionName}' stopped`);
+      this.connectionStatus = 'disconnected';
+      this.isReady = false;
+      // Invalidate cached QR on stop
+      this.lastQrDataUrl = null;
+      this.lastQrGeneratedAt = null;
+    } catch (error: any) {
+      // Don't throw error if session doesn't exist (404)
+      if (error?.response?.status === 404) {
+        console.log(`[WAHA Service] Session '${sessionName}' was already deleted`);
+        this.connectionStatus = 'disconnected';
+        this.isReady = false;
+        this.lastQrDataUrl = null;
+        this.lastQrGeneratedAt = null;
+        return;
+      }
+      console.error(`[WAHA Service] ❌ Failed to stop session '${sessionName}':`, error);
+      throw error;
+    }
+  }
+
+  /**
+   * Restart session by stopping and starting it
+   */
+  async restartSession(sessionName: string = this.defaultSession): Promise<WAHASession> {
+    try {
+      console.log(`[WAHA Service] Restarting session '${sessionName}'...`);
+      
+      // Stop existing session (ignore errors if it doesn't exist)
+      try {
+        await this.stopSession(sessionName);
+        console.log(`[WAHA Service] Session '${sessionName}' stopped for restart`);
+      } catch (stopError) {
+        console.log(`[WAHA Service] Stop failed during restart (session may not exist):`, stopError);
+      }
+      
+      // Wait a moment for cleanup
+      await new Promise(resolve => setTimeout(resolve, 2000));
+      
+      // Start new session
+      const newSession = await this.startSession(sessionName);
+      console.log(`[WAHA Service] ✅ Session '${sessionName}' restarted with status: ${newSession.status}`);
+      // Invalidate cached QR on restart
+      this.lastQrDataUrl = null;
+      this.lastQrGeneratedAt = null;
+      
+      return newSession;
+    } catch (error) {
+      console.error(`[WAHA Service] ❌ Failed to restart session '${sessionName}':`, error);
+      throw error;
+    }
+  }
+
+  /**
+   * Get service status (compatible with old interface)
+   */
+  async getStatus(): Promise<WAHAStatus> {
+    try {
+      // Get real-time session status from WAHA
+      let sessionStatus = await this.getSessionStatus();
+      const previousConnectionStatus = this.connectionStatus;
+      const previousIsReady = this.isReady;
+      
+      // If session doesn't exist (STOPPED status from our 404 handler), try to create it
+      if (sessionStatus.status === 'STOPPED' && sessionStatus.name === this.defaultSession) {
+        console.log('[WAHA Service] 🚀 Session is STOPPED (404), FORCE creating session now...');
+        try {
+          const createdSession = await this.startSession();
+          sessionStatus = createdSession;
+          console.log(`[WAHA Service] ✅ FORCE session created/started with status: ${sessionStatus.status}`);
+        } catch (createError: any) {
+          console.error('[WAHA Service] ❌ FORCE session creation failed:', createError);
+          console.error('[WAHA Service] Create error details:', {
+            status: createError?.response?.status,
+            statusText: createError?.response?.statusText,
+            data: createError?.response?.data,
+            message: createError?.message
+          });
+          // Continue with STOPPED status
+        }
+      }
+      
+      this.connectionStatus = sessionStatus.status;
+      this.isReady = sessionStatus.status === 'WORKING';
+      
+      // Detect authentication state change
+      if (!previousIsReady && this.isReady && sessionStatus.status === 'WORKING') {
+        console.log('[WAHA Service] 🎉 Authentication detected! Session transitioned to WORKING');
+        this.emit('authenticated', {
+          method: 'qr',
+          sessionStatus: sessionStatus.status,
+          timestamp: new Date().toISOString()
+        });
+        
+        // Also emit general status change
+        this.emit('status_change', {
+          status: sessionStatus.status,
+          authenticated: true,
+          connected: true,
+          isReady: true,
+          timestamp: new Date().toISOString()
+        });
+      }
+      
+      return {
+        status: sessionStatus.status,
+        isReady: sessionStatus.status === 'WORKING',
+        qrAvailable: sessionStatus.status === 'SCAN_QR_CODE',
+        timestamp: new Date().toISOString()
+      };
+    } catch (error) {
+      console.error('[WAHA Service] Error getting status:', error);
+      return {
+        status: 'FAILED',
+        isReady: false,
+        qrAvailable: false,
+        timestamp: new Date().toISOString()
+      };
+    }
+  }
+
+  /**
+   * Webhook handler for WAHA events (following WAHA documentation event structure)
+   */
+  handleWebhook(payload: any): void {
+    try {
+      console.log('[WAHA Service] Webhook received:', payload);
+      
+      // WAHA event structure: { id, timestamp, event, session, payload }
+      const eventType = payload.event;
+      const sessionName = payload.session;
+      const eventData = payload.payload;
+      const eventId = payload.id;
+      const eventTimestamp = payload.timestamp;
+      
+      console.log(`[WAHA Service] Processing event '${eventType}' for session '${sessionName}'`);
+      
+      switch (eventType) {
+        case 'message':
+          this.emit('message', eventData);
+          // Process image messages for group monitoring
+          this.processImageForGroupMonitoring(eventData);
+          break;
+          
+        case 'session.status':
+          const previousIsReady = this.isReady;
+          const newStatus = eventData.status;
+          
+          this.connectionStatus = newStatus;
+          this.isReady = newStatus === 'WORKING';
+          
+          console.log('[WAHA Service] Session status change:', {
+            eventId,
+            sessionName,
+            previousIsReady,
+            newStatus,
+            isNowReady: this.isReady,
+            timestamp: eventTimestamp
+          });
+          
+          // Emit authentication event if we just became authenticated
+          if (!previousIsReady && this.isReady && newStatus === 'WORKING') {
+            console.log('[WAHA Service] 🎉 Authentication detected via webhook! Session is now WORKING');
+            this.emit('authenticated', {
+              method: 'qr',
+              sessionStatus: newStatus,
+              sessionName: sessionName,
+              eventId: eventId,
+              timestamp: new Date().toISOString()
+            });
+            
+            // Broadcast to Socket.IO if available
+            const io_instance = (global as any).io;
+            if (io_instance) {
+              console.log('[WAHA Service] Broadcasting authentication via Socket.IO');
+              io_instance.emit('whatsapp:status', {
+                connected: true,
+                authenticated: true,
+                isReady: true,
+                authMethod: 'qr',
+                serviceType: 'waha',
+                sessionName: sessionName,
+                timestamp: new Date().toISOString()
+              });
+            }
+          }
+          
+          this.emit('status_change', {
+            ...eventData,
+            authenticated: this.isReady,
+            connected: this.isReady,
+            sessionName: sessionName,
+            eventId: eventId,
+            timestamp: new Date().toISOString()
+          });
+          break;
+          
+        default:
+          console.log(`[WAHA Service] Unknown webhook event: ${eventType}`, payload);
+      }
+    } catch (error) {
+      console.error('[WAHA Service] ❌ Webhook handling error:', error);
+    }
+  }
+
+  /**
+   * Process image messages for group monitoring
+   */
+  private async processImageForGroupMonitoring(messageData: any): Promise<void> {
+    try {
+      // Check if message is an image and from a group
+      if (!messageData.isMedia || 
+          messageData.type !== 'image' || 
+          !messageData.isGroup ||
+          !messageData.mediaUrl) {
+        return;
+      }
+
+      console.log('[WAHA Service] Processing image for group monitoring:', {
+        messageId: messageData.id,
+        groupId: messageData.chatId,
+        groupName: messageData.groupName,
+        from: messageData.from,
+        mediaUrl: messageData.mediaUrl
+      });
+
+      // Send to group monitor webhook (fire and forget)
+      const axios = require('axios');
+      const baseUrl = process.env.FRONTEND_URL || 'https://synapse-backend-7lq6.onrender.com';
+      
+      axios.post(`${baseUrl}/api/v1/group-monitor/webhook/whatsapp-message`, {
+        messageId: messageData.id,
+        groupId: messageData.chatId,
+        senderId: messageData.from,
+        senderName: messageData.contactName || messageData.from,
+        imageUrl: messageData.mediaUrl,
+        caption: messageData.body
+      }, {
+        timeout: 5000
+      }).catch((error: any) => {
+        console.error('[WAHA Service] ❌ Failed to send image to group monitor:', error.message);
+      });
+
+    } catch (error) {
+      console.error('[WAHA Service] ❌ Error processing image for group monitoring:', error);
+    }
+  }
+
+  /**
+   * Request phone authentication code (using WAHA API - may not be available in all engines)
+   */
+  async requestPhoneCode(phoneNumber: string, sessionName: string = this.defaultSession): Promise<{ success: boolean; code?: string; error?: string }> {
+    try {
+      console.log(`[WAHA Service] Requesting phone verification code for: ${phoneNumber}`);
+      
+      // Ensure session is created first
+      await this.startSession(sessionName);
+      
+      // Use WAHA's phone authentication endpoint (may not be supported by all engines)
+      const response = await this.httpClient.post(`/api/${sessionName}/auth/request-code`, {
+        phoneNumber: phoneNumber.replace(/\D/g, '') // Remove non-digits
+      });
+      
+      // Some WAHA engines return the pairing code to be entered on the phone.
+      // Try to extract it from multiple possible shapes to be robust across versions.
+      const data: any = response?.data || {};
+      const possibleCode = data.code || data.pairingCode || data.pair_code || data?.data?.code || data?.payload?.code || undefined;
+      
+      if (data.success || response.status === 200) {
+        console.log(`[WAHA Service] ✅ Phone verification code requested successfully${possibleCode ? ` (code: ${possibleCode})` : ''}`);
+        return { success: true, code: possibleCode };
+      } else {
+        console.error(`[WAHA Service] ❌ Phone code request failed:`, data);
+        return { success: false, error: data.message || 'Failed to request phone code' };
+      }
+      
+    } catch (error: any) {
+      console.error(`[WAHA Service] ❌ Error requesting phone code:`, error);
+      
+      // Check if it's a known error that means phone auth is not supported
+      if (error.response?.status === 404 || error.response?.status === 501 || error.response?.status === 405) {
+        return { 
+          success: false, 
+          error: 'Phone number authentication is not available with the current WAHA engine. Please use QR code authentication instead.' 
+        };
+      }
+      
+      return { success: false, error: error.message || 'Failed to request phone code' };
+    }
+  }
+  
+  /**
+   * Verify phone authentication code (using WAHA API - may not be available in all engines)
+   */
+  async verifyPhoneCode(phoneNumber: string, code: string, sessionName: string = this.defaultSession): Promise<{ success: boolean; error?: string }> {
+    try {
+      console.log(`[WAHA Service] Verifying phone code for: ${phoneNumber}`);
+      
+      // Use WAHA's phone verification endpoint (may not be supported by all engines)
+      const response = await this.httpClient.post(`/api/${sessionName}/auth/authorize-code`, {
+        phoneNumber: phoneNumber.replace(/\D/g, ''),
+        code: code
+      });
+      
+      if (response.data.success || response.status === 200) {
+        console.log(`[WAHA Service] ✅ Phone verification successful`);
+        this.connectionStatus = 'WORKING';
+        this.isReady = true;
+        this.emit('authenticated', { 
+          method: 'phone', 
+          phoneNumber,
+          sessionName,
+          timestamp: new Date().toISOString()
+        });
+        return { success: true };
+      } else {
+        console.error(`[WAHA Service] ❌ Phone verification failed:`, response.data);
+        return { success: false, error: response.data.message || 'Invalid verification code' };
+      }
+      
+    } catch (error: any) {
+      console.error(`[WAHA Service] ❌ Error verifying phone code:`, error);
+      
+      // Check if it's a known error that means phone auth is not supported
+      if (error.response?.status === 404 || error.response?.status === 501 || error.response?.status === 405) {
+        return { 
+          success: false, 
+          error: 'Phone number authentication is not available with the current WAHA engine. Please use QR code authentication instead.' 
+        };
+      }
+      
+      return { success: false, error: error.message || 'Failed to verify phone code' };
+    }
+  }
+
+  /**
+   * Wait for session to reach expected state
+   */
+  private async waitForSessionState(sessionName: string, expectedStates: string[], timeoutMs: number = 30000): Promise<void> {
+    const startTime = Date.now();
+    const pollInterval = 2000; // Check every 2 seconds
+    
+    while (Date.now() - startTime < timeoutMs) {
+      try {
+        const sessionStatus = await this.getSessionStatus(sessionName);
+        console.log(`[WAHA Service] Session '${sessionName}' current state: ${sessionStatus.status}`);
+        
+        if (expectedStates.includes(sessionStatus.status)) {
+          console.log(`[WAHA Service] ✅ Session '${sessionName}' reached expected state: ${sessionStatus.status}`);
+          return;
+        }
+        
+        if (sessionStatus.status === 'FAILED' || sessionStatus.status === 'STOPPED') {
+          throw new Error(`Session failed or stopped: ${sessionStatus.status}`);
+        }
+        
+        console.log(`[WAHA Service] Waiting for session '${sessionName}' to transition from ${sessionStatus.status} to one of [${expectedStates.join(', ')}]...`);
+        await new Promise(resolve => setTimeout(resolve, pollInterval));
+      } catch (error) {
+        console.error(`[WAHA Service] Error checking session state:`, error);
+        await new Promise(resolve => setTimeout(resolve, pollInterval));
+      }
+    }
+    
+    throw new Error(`Timeout waiting for session '${sessionName}' to reach state [${expectedStates.join(', ')}]`);
+  }
+}
+
 export default WAHAService;