--- conflicted
+++ resolved
@@ -1,551 +1,537 @@
-import GroupMonitor, { IGroupMonitor } from '../models/GroupMonitor';
-import FilteredImage, { IFilteredImage } from '../models/FilteredImage';
-import PersonProfile from '../models/PersonProfile';
-import WAHAService from './wahaService';
-import WhatsAppBaileysService from './whatsappBaileysService';
-import axios from 'axios';
-import mongoose, { Types } from 'mongoose';
-
-export interface GroupMonitorSettings {
-  notifyOnMatch: boolean;
-  saveAllImages: boolean;
-  confidenceThreshold: number;
-  autoReply: boolean;
-  replyMessage?: string;
-}
-
-export interface CreateGroupMonitorData {
-  groupId: string;
-  groupName: string;
-  targetPersons: string[];
-  settings?: Partial<GroupMonitorSettings>;
-}
-
-export interface FaceMatchResult {
-  faceId: number;
-  location: {
-    top: number;
-    right: number;
-    bottom: number;
-    left: number;
-  };
-  boundingBox: {
-    x: number;
-    y: number;
-    width: number;
-    height: number;
-  };
-  matches: {
-    personId: string;
-    personName: string;
-    confidence: number;
-    distance: number;
-  }[];
-}
-
-export interface ImageProcessingResult {
-  success: boolean;
-  processingTime: number;
-  facesDetected: number;
-  imageDimensions: {
-    width: number;
-    height: number;
-  };
-  matches: FaceMatchResult[];
-  error?: string;
-}
-
-class GroupMonitorService {
-  private wahaService: WAHAService;
-  private faceRecognitionUrl: string;
-
-  constructor() {
-    this.wahaService = WAHAService.getInstance();
-    this.faceRecognitionUrl = process.env.FACE_RECOGNITION_SERVICE_URL || 'http://localhost:5001';
-  }
-
-  /**
-   * Create a new group monitor
-   */
-  async createGroupMonitor(
-    userId: string,
-    monitorData: CreateGroupMonitorData
-  ): Promise<IGroupMonitor> {
-    try {
-      // Validate target persons belong to user
-      const targetPersons = await PersonProfile.find({
-        _id: { $in: monitorData.targetPersons.map(id => new Types.ObjectId(id)) },
-        userId: new Types.ObjectId(userId),
-        isActive: true
-      });
-
-      if (targetPersons.length !== monitorData.targetPersons.length) {
-        throw new Error('Some target persons not found or do not belong to user');
-      }
-
-      // Check if monitor already exists for this group and user
-      const existingMonitor = await GroupMonitor.findOne({
-        groupId: monitorData.groupId,
-        userId: new Types.ObjectId(userId)
-      });
-
-      if (existingMonitor) {
-        throw new Error('Group monitor already exists for this group');
-      }
-
-      const defaultSettings: GroupMonitorSettings = {
-        notifyOnMatch: true,
-        saveAllImages: false,
-        confidenceThreshold: 0.7,
-        autoReply: false,
-        ...monitorData.settings
-      };
-
-      const groupMonitor = new GroupMonitor({
-        groupId: monitorData.groupId,
-        groupName: monitorData.groupName,
-        userId: new Types.ObjectId(userId),
-        targetPersons: targetPersons.map(p => p._id as mongoose.Types.ObjectId),
-        settings: defaultSettings,
-        isActive: true,
-        statistics: {
-          totalMessages: 0,
-          imagesProcessed: 0,
-          personsDetected: 0
-        }
-      });
-
-      return await groupMonitor.save();
-    } catch (error) {
-      console.error('Error creating group monitor:', error);
-      throw new Error(`Failed to create group monitor: ${error instanceof Error ? error.message : 'Unknown error'}`);
-    }
-  }
-
-  /**
-   * Get all group monitors for a user
-   */
-  async getGroupMonitorsByUser(userId: string): Promise<IGroupMonitor[]> {
-    try {
-      return await GroupMonitor.find({
-        userId: new Types.ObjectId(userId)
-      })
-      .populate('targetPersons', 'name description')
-      .sort({ updatedAt: -1 });
-    } catch (error) {
-      console.error('Error fetching group monitors:', error);
-      throw new Error('Failed to fetch group monitors');
-    }
-  }
-
-  /**
-   * Get active group monitors for a specific group
-   */
-  async getActiveMonitorsForGroup(groupId: string): Promise<IGroupMonitor[]> {
-    try {
-      return await GroupMonitor.find({
-        groupId: groupId,
-        isActive: true
-      }).populate('targetPersons', 'name faceEmbeddings');
-    } catch (error) {
-      console.error('Error fetching active monitors for group:', error);
-      throw new Error('Failed to fetch active monitors');
-    }
-  }
-
-  /**
-   * Update group monitor settings
-   */
-  async updateGroupMonitor(
-    monitorId: string,
-    userId: string,
-    updates: {
-      targetPersons?: string[];
-      settings?: Partial<GroupMonitorSettings>;
-      isActive?: boolean;
-    }
-  ): Promise<IGroupMonitor | null> {
-    try {
-      const monitor = await GroupMonitor.findOne({
-        _id: new Types.ObjectId(monitorId),
-        userId: new Types.ObjectId(userId)
-      });
-
-      if (!monitor) {
-        throw new Error('Group monitor not found');
-      }
-
-      // Update target persons if provided
-      if (updates.targetPersons) {
-        const targetPersons = await PersonProfile.find({
-          _id: { $in: updates.targetPersons.map(id => new Types.ObjectId(id)) },
-          userId: new Types.ObjectId(userId),
-          isActive: true
-        });
-
-        if (targetPersons.length !== updates.targetPersons.length) {
-          throw new Error('Some target persons not found or do not belong to user');
-        }
-
-        monitor.targetPersons = targetPersons.map(p => p._id as mongoose.Types.ObjectId);
-      }
-
-      // Update settings if provided
-      if (updates.settings) {
-        monitor.settings = { ...monitor.settings, ...updates.settings };
-      }
-
-      // Update active status if provided
-      if (updates.isActive !== undefined) {
-        monitor.isActive = updates.isActive;
-      }
-
-      return await monitor.save();
-    } catch (error) {
-      console.error('Error updating group monitor:', error);
-      throw new Error(`Failed to update group monitor: ${error instanceof Error ? error.message : 'Unknown error'}`);
-    }
-  }
-
-  /**
-   * Delete group monitor
-   */
-  async deleteGroupMonitor(monitorId: string, userId: string): Promise<boolean> {
-    try {
-      const result = await GroupMonitor.deleteOne({
-        _id: new Types.ObjectId(monitorId),
-        userId: new Types.ObjectId(userId)
-      });
-
-      return result.deletedCount > 0;
-    } catch (error) {
-      console.error('Error deleting group monitor:', error);
-      throw new Error('Failed to delete group monitor');
-    }
-  }
-
-  /**
-   * Process WhatsApp group message (image optional)
-   */
-  async processGroupMessage(
-    messageId: string,
-    groupId: string,
-    senderId: string,
-    senderName: string,
-    imageUrl?: string,
-    caption?: string
-  ): Promise<void> {
-    try {
-      // Get active monitors for this group
-      const monitors = await this.getActiveMonitorsForGroup(groupId);
-
-      if (monitors.length === 0) {
-        return; // No active monitors for this group
-      }
-
-      // Process message for each monitor
-      for (const monitor of monitors) {
-        try {
-<<<<<<< HEAD
-          // Count each incoming image message as a message processed for the monitor
-          await (monitor as any).incrementStats('messages');
-
-          await this.processImageForMonitor(
-            monitor,
-            messageId,
-            senderId,
-            senderName,
-            imageUrl,
-            caption
-          );
-=======
-          // Always increment message count
-          await (monitor as any).incrementStats('messages');
-
-          if (imageUrl) {
-            // Increment image count and process for matches
-            await (monitor as any).incrementStats('images');
-            await this.processImageForMonitor(
-              monitor,
-              messageId,
-              senderId,
-              senderName,
-              imageUrl,
-              caption
-            );
-          }
->>>>>>> 7148f280
-        } catch (error) {
-          console.error(`Error processing message for monitor ${monitor._id}:`, error);
-          // Continue with other monitors
-        }
-      }
-    } catch (error) {
-      console.error('Error processing group message:', error);
-    }
-  }
-
-  /**
-   * Process image for a specific monitor
-   */
-  private async processImageForMonitor(
-    monitor: IGroupMonitor,
-    messageId: string,
-    senderId: string,
-    senderName: string,
-    imageUrl: string,
-    caption?: string
-  ): Promise<void> {
-    const startTime = Date.now();
-
-    try {
-      // Get target person IDs for face matching
-      const targetPersonIds = monitor.targetPersons.map(p => p.toString());
-
-      // Call face recognition service
-      const matchResult = await this.matchFacesInImage(imageUrl, targetPersonIds, monitor.settings.confidenceThreshold);
-
-      if (!matchResult.success) {
-        console.error('Face matching failed:', matchResult.error);
-        return;
-      }
-
-      // Check if any target persons were detected
-      const detectedPersons = this.extractDetectedPersons(matchResult, monitor);
-
-      if (detectedPersons.length > 0) {
-        // Update monitor statistics
-        await (monitor as any).incrementStats('persons');
-
-        // Create filtered image record
-        const filteredImage = await this.createFilteredImageRecord(
-          messageId,
-          monitor,
-          senderId,
-          senderName,
-          imageUrl,
-          caption,
-          detectedPersons,
-          matchResult,
-          Date.now() - startTime
-        );
-
-        // Send notification if enabled
-        if (monitor.settings.notifyOnMatch) {
-          this.sendMatchNotification(monitor, filteredImage, detectedPersons);
-        }
-
-        // Send auto-reply if enabled
-        if (monitor.settings.autoReply && monitor.settings.replyMessage) {
-          this.sendAutoReply(monitor.groupId, monitor.settings.replyMessage);
-        }
-      } else if (monitor.settings.saveAllImages) {
-        // Save image even without matches if saveAllImages is enabled
-        await this.createFilteredImageRecord(
-          messageId,
-          monitor,
-          senderId,
-          senderName,
-          imageUrl,
-          caption,
-          [],
-          matchResult,
-          Date.now() - startTime
-        );
-      }
-    } catch (error) {
-      console.error('Error processing image for monitor:', error);
-    }
-  }
-
-  /**
-   * Match faces in image using face recognition service
-   */
-  private async matchFacesInImage(
-    imageUrl: string,
-    personIds: string[],
-    confidenceThreshold: number
-  ): Promise<ImageProcessingResult> {
-    try {
-      const response = await axios.post(
-        `${this.faceRecognitionUrl}/api/face/match`,
-        {
-          image: imageUrl,
-          personIds: personIds,
-          confidenceThreshold: confidenceThreshold
-        },
-        {
-          timeout: 30000,
-          headers: {
-            'Content-Type': 'application/json'
-          }
-        }
-      );
-
-      return response.data as ImageProcessingResult;
-    } catch (error) {
-      console.error('Face recognition service error:', error);
-      return {
-        success: false,
-        processingTime: 0,
-        facesDetected: 0,
-        imageDimensions: { width: 0, height: 0 },
-        matches: [],
-        error: error instanceof Error ? error.message : 'Unknown error'
-      };
-    }
-  }
-
-  /**
-   * Extract detected persons from match results
-   */
-  private extractDetectedPersons(
-    matchResult: ImageProcessingResult,
-    monitor: IGroupMonitor
-  ): any[] {
-    const detectedPersons: any[] = [];
-
-    for (const match of matchResult.matches) {
-      for (const personMatch of match.matches) {
-        if (personMatch.confidence >= monitor.settings.confidenceThreshold) {
-          detectedPersons.push({
-            personId: new Types.ObjectId(personMatch.personId),
-            personName: personMatch.personName,
-            confidence: personMatch.confidence,
-            boundingBox: match.boundingBox
-          });
-        }
-      }
-    }
-
-    return detectedPersons;
-  }
-
-  /**
-   * Create filtered image record
-   */
-  private async createFilteredImageRecord(
-    messageId: string,
-    monitor: IGroupMonitor,
-    senderId: string,
-    senderName: string,
-    imageUrl: string,
-    caption: string | undefined,
-    detectedPersons: any[],
-    matchResult: ImageProcessingResult,
-    processingTime: number
-  ): Promise<IFilteredImage> {
-    const filteredImage = new FilteredImage({
-      messageId,
-      groupId: monitor.groupId,
-      groupName: monitor.groupName,
-      userId: monitor.userId,
-      senderId,
-      senderName,
-      imageUrl,
-      originalCaption: caption,
-      detectedPersons,
-      processingDetails: {
-        facesDetected: matchResult.facesDetected,
-        processingTime,
-        algorithm: 'face_recognition',
-        status: 'processed'
-      },
-      metadata: {
-        imageSize: 0, // Would need to fetch image to get actual size
-        imageDimensions: matchResult.imageDimensions,
-        mimeType: 'image/jpeg' // Default, would need to detect actual type
-      },
-      isNotified: false,
-      isArchived: false,
-      tags: []
-    });
-
-    return await filteredImage.save();
-  }
-
-  /**
-   * Send notification about person match
-   */
-  private sendMatchNotification(
-    monitor: IGroupMonitor,
-    filteredImage: IFilteredImage,
-    detectedPersons: any[]
-  ): void {
-    // TODO: Implement notification system (WebSocket, push notification, etc.)
-    const personNames = detectedPersons.map(p => p.personName).join(', ');
-    console.log(`🔔 Person match notification: ${personNames} detected in ${monitor.groupName}`);
-    
-    // Mark as notified
-    (filteredImage as any).markAsNotified().catch((error: any) => {
-      console.error('Error marking notification as sent:', error);
-    });
-  }
-
-  /**
-   * Send auto-reply to WhatsApp group
-   */
-  private async sendAutoReply(groupId: string, replyMessage: string): Promise<void> {
-    try {
-      await this.wahaService.sendMessage(groupId, replyMessage);
-      console.log(`📱 Auto-reply sent to group ${groupId}: ${replyMessage}`);
-    } catch (error) {
-      console.error('Error sending auto-reply:', error);
-    }
-  }
-
-  /**
-   * Get filtered images for user
-   */
-  async getFilteredImages(
-    userId: string,
-    options: {
-      personId?: string;
-      groupId?: string;
-      archived?: boolean;
-      limit?: number;
-      skip?: number;
-    } = {}
-  ): Promise<IFilteredImage[]> {
-    try {
-      return await (FilteredImage as any).getImagesForUser(userId, options);
-    } catch (error) {
-      console.error('Error fetching filtered images:', error);
-      throw new Error('Failed to fetch filtered images');
-    }
-  }
-
-  /**
-   * Get monitor statistics
-   */
-  async getMonitorStatistics(monitorId: string, userId: string): Promise<any> {
-    try {
-      const monitor = await GroupMonitor.findOne({
-        _id: new Types.ObjectId(monitorId),
-        userId: new Types.ObjectId(userId)
-      });
-
-      if (!monitor) {
-        throw new Error('Monitor not found');
-      }
-
-      const filteredImageCount = await FilteredImage.countDocuments({
-        groupId: monitor.groupId,
-        userId: new Types.ObjectId(userId)
-      });
-
-      return {
-        ...monitor.statistics,
-        filteredImages: filteredImageCount,
-        monitorId: monitor._id,
-        groupName: monitor.groupName,
-        isActive: monitor.isActive
-      };
-    } catch (error) {
-      console.error('Error fetching monitor statistics:', error);
-      throw new Error('Failed to fetch monitor statistics');
-    }
-  }
-}
-
+import GroupMonitor, { IGroupMonitor } from '../models/GroupMonitor';
+import FilteredImage, { IFilteredImage } from '../models/FilteredImage';
+import PersonProfile from '../models/PersonProfile';
+import WAHAService from './wahaService';
+import WhatsAppBaileysService from './whatsappBaileysService';
+import axios from 'axios';
+import mongoose, { Types } from 'mongoose';
+
+export interface GroupMonitorSettings {
+  notifyOnMatch: boolean;
+  saveAllImages: boolean;
+  confidenceThreshold: number;
+  autoReply: boolean;
+  replyMessage?: string;
+}
+
+export interface CreateGroupMonitorData {
+  groupId: string;
+  groupName: string;
+  targetPersons: string[];
+  settings?: Partial<GroupMonitorSettings>;
+}
+
+export interface FaceMatchResult {
+  faceId: number;
+  location: {
+    top: number;
+    right: number;
+    bottom: number;
+    left: number;
+  };
+  boundingBox: {
+    x: number;
+    y: number;
+    width: number;
+    height: number;
+  };
+  matches: {
+    personId: string;
+    personName: string;
+    confidence: number;
+    distance: number;
+  }[];
+}
+
+export interface ImageProcessingResult {
+  success: boolean;
+  processingTime: number;
+  facesDetected: number;
+  imageDimensions: {
+    width: number;
+    height: number;
+  };
+  matches: FaceMatchResult[];
+  error?: string;
+}
+
+class GroupMonitorService {
+  private wahaService: WAHAService;
+  private faceRecognitionUrl: string;
+
+  constructor() {
+    this.wahaService = WAHAService.getInstance();
+    this.faceRecognitionUrl = process.env.FACE_RECOGNITION_SERVICE_URL || 'http://localhost:5001';
+  }
+
+  /**
+   * Create a new group monitor
+   */
+  async createGroupMonitor(
+    userId: string,
+    monitorData: CreateGroupMonitorData
+  ): Promise<IGroupMonitor> {
+    try {
+      // Validate target persons belong to user
+      const targetPersons = await PersonProfile.find({
+        _id: { $in: monitorData.targetPersons.map(id => new Types.ObjectId(id)) },
+        userId: new Types.ObjectId(userId),
+        isActive: true
+      });
+
+      if (targetPersons.length !== monitorData.targetPersons.length) {
+        throw new Error('Some target persons not found or do not belong to user');
+      }
+
+      // Check if monitor already exists for this group and user
+      const existingMonitor = await GroupMonitor.findOne({
+        groupId: monitorData.groupId,
+        userId: new Types.ObjectId(userId)
+      });
+
+      if (existingMonitor) {
+        throw new Error('Group monitor already exists for this group');
+      }
+
+      const defaultSettings: GroupMonitorSettings = {
+        notifyOnMatch: true,
+        saveAllImages: false,
+        confidenceThreshold: 0.7,
+        autoReply: false,
+        ...monitorData.settings
+      };
+
+      const groupMonitor = new GroupMonitor({
+        groupId: monitorData.groupId,
+        groupName: monitorData.groupName,
+        userId: new Types.ObjectId(userId),
+        targetPersons: targetPersons.map(p => p._id as mongoose.Types.ObjectId),
+        settings: defaultSettings,
+        isActive: true,
+        statistics: {
+          totalMessages: 0,
+          imagesProcessed: 0,
+          personsDetected: 0
+        }
+      });
+
+      return await groupMonitor.save();
+    } catch (error) {
+      console.error('Error creating group monitor:', error);
+      throw new Error(`Failed to create group monitor: ${error instanceof Error ? error.message : 'Unknown error'}`);
+    }
+  }
+
+  /**
+   * Get all group monitors for a user
+   */
+  async getGroupMonitorsByUser(userId: string): Promise<IGroupMonitor[]> {
+    try {
+      return await GroupMonitor.find({
+        userId: new Types.ObjectId(userId)
+      })
+      .populate('targetPersons', 'name description')
+      .sort({ updatedAt: -1 });
+    } catch (error) {
+      console.error('Error fetching group monitors:', error);
+      throw new Error('Failed to fetch group monitors');
+    }
+  }
+
+  /**
+   * Get active group monitors for a specific group
+   */
+  async getActiveMonitorsForGroup(groupId: string): Promise<IGroupMonitor[]> {
+    try {
+      return await GroupMonitor.find({
+        groupId: groupId,
+        isActive: true
+      }).populate('targetPersons', 'name faceEmbeddings');
+    } catch (error) {
+      console.error('Error fetching active monitors for group:', error);
+      throw new Error('Failed to fetch active monitors');
+    }
+  }
+
+  /**
+   * Update group monitor settings
+   */
+  async updateGroupMonitor(
+    monitorId: string,
+    userId: string,
+    updates: {
+      targetPersons?: string[];
+      settings?: Partial<GroupMonitorSettings>;
+      isActive?: boolean;
+    }
+  ): Promise<IGroupMonitor | null> {
+    try {
+      const monitor = await GroupMonitor.findOne({
+        _id: new Types.ObjectId(monitorId),
+        userId: new Types.ObjectId(userId)
+      });
+
+      if (!monitor) {
+        throw new Error('Group monitor not found');
+      }
+
+      // Update target persons if provided
+      if (updates.targetPersons) {
+        const targetPersons = await PersonProfile.find({
+          _id: { $in: updates.targetPersons.map(id => new Types.ObjectId(id)) },
+          userId: new Types.ObjectId(userId),
+          isActive: true
+        });
+
+        if (targetPersons.length !== updates.targetPersons.length) {
+          throw new Error('Some target persons not found or do not belong to user');
+        }
+
+        monitor.targetPersons = targetPersons.map(p => p._id as mongoose.Types.ObjectId);
+      }
+
+      // Update settings if provided
+      if (updates.settings) {
+        monitor.settings = { ...monitor.settings, ...updates.settings };
+      }
+
+      // Update active status if provided
+      if (updates.isActive !== undefined) {
+        monitor.isActive = updates.isActive;
+      }
+
+      return await monitor.save();
+    } catch (error) {
+      console.error('Error updating group monitor:', error);
+      throw new Error(`Failed to update group monitor: ${error instanceof Error ? error.message : 'Unknown error'}`);
+    }
+  }
+
+  /**
+   * Delete group monitor
+   */
+  async deleteGroupMonitor(monitorId: string, userId: string): Promise<boolean> {
+    try {
+      const result = await GroupMonitor.deleteOne({
+        _id: new Types.ObjectId(monitorId),
+        userId: new Types.ObjectId(userId)
+      });
+
+      return result.deletedCount > 0;
+    } catch (error) {
+      console.error('Error deleting group monitor:', error);
+      throw new Error('Failed to delete group monitor');
+    }
+  }
+
+  /**
+   * Process WhatsApp group message (image optional)
+   */
+  async processGroupMessage(
+    messageId: string,
+    groupId: string,
+    senderId: string,
+    senderName: string,
+    imageUrl?: string,
+    caption?: string
+  ): Promise<void> {
+    try {
+      // Get active monitors for this group
+      const monitors = await this.getActiveMonitorsForGroup(groupId);
+
+      if (monitors.length === 0) {
+        return; // No active monitors for this group
+      }
+
+      // Process message for each monitor
+      for (const monitor of monitors) {
+        try {
+          // Always increment message count
+          await (monitor as any).incrementStats('messages');
+
+          if (imageUrl) {
+            // Increment image count and process for matches
+            await (monitor as any).incrementStats('images');
+            await this.processImageForMonitor(
+              monitor,
+              messageId,
+              senderId,
+              senderName,
+              imageUrl,
+              caption
+            );
+          }
+        } catch (error) {
+          console.error(`Error processing message for monitor ${monitor._id}:`, error);
+          // Continue with other monitors
+        }
+      }
+    } catch (error) {
+      console.error('Error processing group message:', error);
+    }
+  }
+
+  /**
+   * Process image for a specific monitor
+   */
+  private async processImageForMonitor(
+    monitor: IGroupMonitor,
+    messageId: string,
+    senderId: string,
+    senderName: string,
+    imageUrl: string,
+    caption?: string
+  ): Promise<void> {
+    const startTime = Date.now();
+
+    try {
+      // Get target person IDs for face matching
+      const targetPersonIds = monitor.targetPersons.map(p => p.toString());
+
+      // Call face recognition service
+      const matchResult = await this.matchFacesInImage(imageUrl, targetPersonIds, monitor.settings.confidenceThreshold);
+
+      if (!matchResult.success) {
+        console.error('Face matching failed:', matchResult.error);
+        return;
+      }
+
+      // Check if any target persons were detected
+      const detectedPersons = this.extractDetectedPersons(matchResult, monitor);
+
+      if (detectedPersons.length > 0) {
+        // Update monitor statistics
+        await (monitor as any).incrementStats('persons');
+
+        // Create filtered image record
+        const filteredImage = await this.createFilteredImageRecord(
+          messageId,
+          monitor,
+          senderId,
+          senderName,
+          imageUrl,
+          caption,
+          detectedPersons,
+          matchResult,
+          Date.now() - startTime
+        );
+
+        // Send notification if enabled
+        if (monitor.settings.notifyOnMatch) {
+          this.sendMatchNotification(monitor, filteredImage, detectedPersons);
+        }
+
+        // Send auto-reply if enabled
+        if (monitor.settings.autoReply && monitor.settings.replyMessage) {
+          this.sendAutoReply(monitor.groupId, monitor.settings.replyMessage);
+        }
+      } else if (monitor.settings.saveAllImages) {
+        // Save image even without matches if saveAllImages is enabled
+        await this.createFilteredImageRecord(
+          messageId,
+          monitor,
+          senderId,
+          senderName,
+          imageUrl,
+          caption,
+          [],
+          matchResult,
+          Date.now() - startTime
+        );
+      }
+    } catch (error) {
+      console.error('Error processing image for monitor:', error);
+    }
+  }
+
+  /**
+   * Match faces in image using face recognition service
+   */
+  private async matchFacesInImage(
+    imageUrl: string,
+    personIds: string[],
+    confidenceThreshold: number
+  ): Promise<ImageProcessingResult> {
+    try {
+      const response = await axios.post(
+        `${this.faceRecognitionUrl}/api/face/match`,
+        {
+          image: imageUrl,
+          personIds: personIds,
+          confidenceThreshold: confidenceThreshold
+        },
+        {
+          timeout: 30000,
+          headers: {
+            'Content-Type': 'application/json'
+          }
+        }
+      );
+
+      return response.data as ImageProcessingResult;
+    } catch (error) {
+      console.error('Face recognition service error:', error);
+      return {
+        success: false,
+        processingTime: 0,
+        facesDetected: 0,
+        imageDimensions: { width: 0, height: 0 },
+        matches: [],
+        error: error instanceof Error ? error.message : 'Unknown error'
+      };
+    }
+  }
+
+  /**
+   * Extract detected persons from match results
+   */
+  private extractDetectedPersons(
+    matchResult: ImageProcessingResult,
+    monitor: IGroupMonitor
+  ): any[] {
+    const detectedPersons: any[] = [];
+
+    for (const match of matchResult.matches) {
+      for (const personMatch of match.matches) {
+        if (personMatch.confidence >= monitor.settings.confidenceThreshold) {
+          detectedPersons.push({
+            personId: new Types.ObjectId(personMatch.personId),
+            personName: personMatch.personName,
+            confidence: personMatch.confidence,
+            boundingBox: match.boundingBox
+          });
+        }
+      }
+    }
+
+    return detectedPersons;
+  }
+
+  /**
+   * Create filtered image record
+   */
+  private async createFilteredImageRecord(
+    messageId: string,
+    monitor: IGroupMonitor,
+    senderId: string,
+    senderName: string,
+    imageUrl: string,
+    caption: string | undefined,
+    detectedPersons: any[],
+    matchResult: ImageProcessingResult,
+    processingTime: number
+  ): Promise<IFilteredImage> {
+    const filteredImage = new FilteredImage({
+      messageId,
+      groupId: monitor.groupId,
+      groupName: monitor.groupName,
+      userId: monitor.userId,
+      senderId,
+      senderName,
+      imageUrl,
+      originalCaption: caption,
+      detectedPersons,
+      processingDetails: {
+        facesDetected: matchResult.facesDetected,
+        processingTime,
+        algorithm: 'face_recognition',
+        status: 'processed'
+      },
+      metadata: {
+        imageSize: 0, // Would need to fetch image to get actual size
+        imageDimensions: matchResult.imageDimensions,
+        mimeType: 'image/jpeg' // Default, would need to detect actual type
+      },
+      isNotified: false,
+      isArchived: false,
+      tags: []
+    });
+
+    return await filteredImage.save();
+  }
+
+  /**
+   * Send notification about person match
+   */
+  private sendMatchNotification(
+    monitor: IGroupMonitor,
+    filteredImage: IFilteredImage,
+    detectedPersons: any[]
+  ): void {
+    // TODO: Implement notification system (WebSocket, push notification, etc.)
+    const personNames = detectedPersons.map(p => p.personName).join(', ');
+    console.log(`🔔 Person match notification: ${personNames} detected in ${monitor.groupName}`);
+    
+    // Mark as notified
+    (filteredImage as any).markAsNotified().catch((error: any) => {
+      console.error('Error marking notification as sent:', error);
+    });
+  }
+
+  /**
+   * Send auto-reply to WhatsApp group
+   */
+  private async sendAutoReply(groupId: string, replyMessage: string): Promise<void> {
+    try {
+      await this.wahaService.sendMessage(groupId, replyMessage);
+      console.log(`📱 Auto-reply sent to group ${groupId}: ${replyMessage}`);
+    } catch (error) {
+      console.error('Error sending auto-reply:', error);
+    }
+  }
+
+  /**
+   * Get filtered images for user
+   */
+  async getFilteredImages(
+    userId: string,
+    options: {
+      personId?: string;
+      groupId?: string;
+      archived?: boolean;
+      limit?: number;
+      skip?: number;
+    } = {}
+  ): Promise<IFilteredImage[]> {
+    try {
+      return await (FilteredImage as any).getImagesForUser(userId, options);
+    } catch (error) {
+      console.error('Error fetching filtered images:', error);
+      throw new Error('Failed to fetch filtered images');
+    }
+  }
+
+  /**
+   * Get monitor statistics
+   */
+  async getMonitorStatistics(monitorId: string, userId: string): Promise<any> {
+    try {
+      const monitor = await GroupMonitor.findOne({
+        _id: new Types.ObjectId(monitorId),
+        userId: new Types.ObjectId(userId)
+      });
+
+      if (!monitor) {
+        throw new Error('Monitor not found');
+      }
+
+      const filteredImageCount = await FilteredImage.countDocuments({
+        groupId: monitor.groupId,
+        userId: new Types.ObjectId(userId)
+      });
+
+      return {
+        ...monitor.statistics,
+        filteredImages: filteredImageCount,
+        monitorId: monitor._id,
+        groupName: monitor.groupName,
+        isActive: monitor.isActive
+      };
+    } catch (error) {
+      console.error('Error fetching monitor statistics:', error);
+      throw new Error('Failed to fetch monitor statistics');
+    }
+  }
+}
+
 export default GroupMonitorService;